using System.Collections.Concurrent;
using System.Diagnostics;
using System.Net;
using System.Net.Sockets;
using System.Reactive;
using System.Reflection;
using System.Runtime.InteropServices;
using System.Security.Authentication;
using System.Security.Cryptography.X509Certificates;
using System.Text;
using Autofac;
using Microsoft.IO;
using Miningcore.Banning;
using Miningcore.Blockchain.Ethereum;
using Miningcore.Configuration;
using Miningcore.Extensions;
using Miningcore.JsonRpc;
using Miningcore.Messaging;
using Miningcore.Mining;
using Miningcore.Notifications.Messages;
using Miningcore.Time;
using Miningcore.Util;
using Newtonsoft.Json;
using NLog;
using Contract = Miningcore.Contracts.Contract;
using static Miningcore.Util.ActionUtils;

namespace Miningcore.Stratum;

public abstract class StratumServer
{
    protected StratumServer(
        IComponentContext ctx,
        IMessageBus messageBus,
        RecyclableMemoryStreamManager rmsm,
        IMasterClock clock)
    {
        Contract.RequiresNonNull(ctx);
        Contract.RequiresNonNull(messageBus);
        Contract.RequiresNonNull(rmsm);
        Contract.RequiresNonNull(clock);

        this.ctx = ctx;
        this.messageBus = messageBus;
        this.rmsm = rmsm;
        this.clock = clock;
    }

    static StratumServer()
    {
        if(RuntimeInformation.IsOSPlatform(OSPlatform.Windows))
        {
            ignoredSocketErrors = new HashSet<int>
            {
                (int) SocketError.ConnectionReset,
                (int) SocketError.ConnectionAborted,
                (int) SocketError.OperationAborted
            };
        }

        else if(RuntimeInformation.IsOSPlatform(OSPlatform.Linux))
        {
            // see: http://www.virtsync.com/c-error-codes-include-errno
            ignoredSocketErrors = new HashSet<int>
            {
                104, // ECONNRESET
                125, // ECANCELED
                103, // ECONNABORTED
                110, // ETIMEDOUT
                32,  // EPIPE
            };
        }
    }

    protected readonly ConcurrentDictionary<string, StratumConnection> connections = new();
    protected static readonly ConcurrentDictionary<string, X509Certificate2> certs = new();
    protected static readonly HashSet<int> ignoredSocketErrors;

    protected static readonly MethodBase streamWriterCtor = typeof(StreamWriter).GetConstructor(
        new[] { typeof(Stream), typeof(Encoding), typeof(int), typeof(bool) });

    protected readonly IComponentContext ctx;
    protected readonly IMessageBus messageBus;
    private readonly RecyclableMemoryStreamManager rmsm;
    protected readonly IMasterClock clock;
    protected ClusterConfig clusterConfig;
    protected PoolConfig poolConfig;
    protected IBanManager banManager;
    protected ILogger logger;

    protected Task RunAsync(CancellationToken ct, params StratumEndpoint[] endpoints)
    {
        Contract.RequiresNonNull(endpoints);

        logger.Info(() => $"Stratum ports {string.Join(", ", endpoints.Select(x => $"{x.IPEndPoint.Address}:{x.IPEndPoint.Port}").ToArray())} online");

        var tasks = endpoints.Select(port =>
        {
            var server = new Socket(SocketType.Stream, ProtocolType.Tcp);
            server.SetSocketOption(SocketOptionLevel.Socket, SocketOptionName.ReuseAddress, true);
            server.Bind(port.IPEndPoint);
            server.Listen();

            return Listen(server, port, ct);
        }).ToArray();

        return Task.WhenAll(tasks);
    }

    private async Task Listen(Socket server, StratumEndpoint port, CancellationToken ct)
    {
        var cert = GetTlsCert(port);

        while(!ct.IsCancellationRequested)
        {
            try
            {
                var socket = await server.AcceptAsync(ct);

                AcceptConnection(socket, port, cert, ct);
            }

            catch(OperationCanceledException)
            {
                // ignored
                break;
            }

            catch(ObjectDisposedException)
            {
                // ignored
                break;
            }

            catch(Exception ex)
            {
                logger.Error(ex);
            }
        }
    }

    private void AcceptConnection(Socket socket, StratumEndpoint port, X509Certificate2 cert, CancellationToken ct)
    {
        Task.Run(() => Guard(() =>
        {
            var remoteEndpoint = (IPEndPoint) socket.RemoteEndPoint;

            if(remoteEndpoint == null)
            {
                socket.Close();
                return;
            }

            // dispose of banned clients as early as possible
            if (DisconnectIfBanned(socket, remoteEndpoint))
                return;

            // init connection
            var connection = new StratumConnection(logger, rmsm, clock, CorrelationIdGenerator.GetNextId());

            logger.Info(() => $"[{connection.ConnectionId}] Accepting connection from {remoteEndpoint.Address}:{remoteEndpoint.Port} ...");

            RegisterConnection(connection);
            OnConnect(connection, port.IPEndPoint);

            connection.DispatchAsync(socket, ct, port, remoteEndpoint, cert, OnRequestAsync, OnConnectionComplete, OnConnectionError);
        }, ex=> logger.Error(ex)), ct);
    }

    protected void RegisterConnection(StratumConnection connection)
    {
        var result = connections.TryAdd(connection.ConnectionId, connection);
        Debug.Assert(result);

        PublishTelemetry(TelemetryCategory.Connections, TimeSpan.Zero, true, connections.Count);
    }

    protected void UnregisterConnection(StratumConnection connection)
    {
        var result = connections.TryRemove(connection.ConnectionId, out _);
        Debug.Assert(result);

        PublishTelemetry(TelemetryCategory.Connections, TimeSpan.Zero, true, connections.Count);
    }

    protected abstract void OnConnect(StratumConnection connection, IPEndPoint portItem1);

    protected async Task OnRequestAsync(StratumConnection connection, JsonRpcRequest request, CancellationToken ct)
    {
        // boot pre-connected clients
        if(banManager?.IsBanned(connection.RemoteEndpoint.Address) == true)
        {
            logger.Info(() => $"[{connection.ConnectionId}] Disconnecting banned client @ {connection.RemoteEndpoint.Address}");
            Disconnect(connection);
            return;
        }

        logger.Debug(() => $"[{connection.ConnectionId}] Dispatching request '{request.Method}' [{request.Id}]");

        await OnRequestAsync(connection, new Timestamped<JsonRpcRequest>(request, clock.Now), ct);
    }

    protected void OnConnectionError(StratumConnection connection, Exception ex)
    {
        if(ex is AggregateException)
            ex = ex.InnerException;

        if(ex is IOException && ex.InnerException != null)
            ex = ex.InnerException;

        switch(ex)
        {
            case SocketException sockEx:
                if(!ignoredSocketErrors.Contains(sockEx.ErrorCode))
                    logger.Error(() => $"[{connection.ConnectionId}] Connection error: {ex}");
                break;

            case InvalidDataException idEx:
                logger.Error(() => $"[{connection.ConnectionId}] Connection error: {idEx}");
                break;

            case JsonException jsonEx:
                // junk received (invalid json)
                logger.Error(() => $"[{connection.ConnectionId}] Connection json error: {jsonEx.Message}");

                if(clusterConfig.Banning?.BanOnJunkReceive.HasValue == false || clusterConfig.Banning?.BanOnJunkReceive == true)
                {
                    logger.Info(() => $"[{connection.ConnectionId}] Banning client for sending junk");
                    banManager?.Ban(connection.RemoteEndpoint.Address, TimeSpan.FromMinutes(3));
                }
                break;

            case AuthenticationException authEx:
                // junk received (SSL handshake)
                logger.Error(() => $"[{connection.ConnectionId}] Connection json error: {authEx.Message}");

                if(clusterConfig.Banning?.BanOnJunkReceive.HasValue == false || clusterConfig.Banning?.BanOnJunkReceive == true)
                {
                    logger.Info(() => $"[{connection.ConnectionId}] Banning client for failing SSL handshake");
                    banManager?.Ban(connection.RemoteEndpoint.Address, TimeSpan.FromMinutes(3));
                }
                break;

            case IOException ioEx:
                // junk received (SSL handshake)
                logger.Error(() => $"[{connection.ConnectionId}] Connection json error: {ioEx.Message}");

                if(ioEx.Source == "System.Net.Security")
                {
                    if(clusterConfig.Banning?.BanOnJunkReceive.HasValue == false || clusterConfig.Banning?.BanOnJunkReceive == true)
                    {
                        logger.Info(() => $"[{connection.ConnectionId}] Banning client for failing SSL handshake");
                        banManager?.Ban(connection.RemoteEndpoint.Address, TimeSpan.FromMinutes(3));
                    }
                }
                break;

            case ObjectDisposedException:
                // socket disposed
                break;

            case ArgumentException argEx:
                if(argEx.TargetSite != streamWriterCtor || argEx.ParamName != "stream")
                    logger.Error(() => $"[{connection.ConnectionId}] Connection error: {ex}");
                break;

            case InvalidOperationException:
                // The source completed without providing data to receive
                break;

            default:
                logger.Error(() => $"[{connection.ConnectionId}] Connection error: {ex}");
                break;
        }

        UnregisterConnection(connection);
    }

    protected void OnConnectionComplete(StratumConnection connection)
    {
        logger.Debug(() => $"[{connection.ConnectionId}] Received EOF");

        UnregisterConnection(connection);
    }

    protected void Disconnect(StratumConnection connection)
    {
        Contract.RequiresNonNull(connection);

        connection.Disconnect();
    }

    private X509Certificate2 GetTlsCert(StratumEndpoint port)
    {
        if(!port.PoolEndpoint.Tls)
            return null;

        if(!certs.TryGetValue(port.PoolEndpoint.TlsPfxFile, out var cert))
        {
            cert = Guard(()=> new X509Certificate2(port.PoolEndpoint.TlsPfxFile, port.PoolEndpoint.TlsPfxPassword), ex =>
            {
<<<<<<< HEAD
                cert = Guard(()=> new X509Certificate2(port.PoolEndpoint.TlsPfxFile, port.PoolEndpoint.TlsPfxPassword), ex =>
                {
                    logger.Info(() => $"Failed to load TLS certificate {port.PoolEndpoint.TlsPfxFile}: {ex.Message}");
                    throw ex;
                });
=======
                logger.Info(() => $"Failed to load TLS certificate {port.PoolEndpoint.TlsPfxFile}: {ex.Message}");
                throw ex;
            });
>>>>>>> 3e313fda

            certs[port.PoolEndpoint.TlsPfxFile] = cert;
        }

        return cert;
    }

    private bool DisconnectIfBanned(Socket socket, IPEndPoint remoteEndpoint)
    {
        if(remoteEndpoint == null || banManager == null)
            return false;

        if (banManager.IsBanned(remoteEndpoint.Address))
        {
            logger.Debug(() => $"Disconnecting banned ip {remoteEndpoint.Address}");
            socket.Close();

            return true;
        }

        return false;
    }

    protected void PublishTelemetry(TelemetryCategory cat, TimeSpan elapsed, bool? success = null, int? total = null)
    {
        messageBus.SendTelemetry(poolConfig.Id, cat, elapsed, success, null, total);
    }

    protected abstract Task OnRequestAsync(StratumConnection connection, Timestamped<JsonRpcRequest> request, CancellationToken ct);
}<|MERGE_RESOLUTION|>--- conflicted
+++ resolved
@@ -299,17 +299,9 @@
         {
             cert = Guard(()=> new X509Certificate2(port.PoolEndpoint.TlsPfxFile, port.PoolEndpoint.TlsPfxPassword), ex =>
             {
-<<<<<<< HEAD
-                cert = Guard(()=> new X509Certificate2(port.PoolEndpoint.TlsPfxFile, port.PoolEndpoint.TlsPfxPassword), ex =>
-                {
-                    logger.Info(() => $"Failed to load TLS certificate {port.PoolEndpoint.TlsPfxFile}: {ex.Message}");
-                    throw ex;
-                });
-=======
                 logger.Info(() => $"Failed to load TLS certificate {port.PoolEndpoint.TlsPfxFile}: {ex.Message}");
                 throw ex;
             });
->>>>>>> 3e313fda
 
             certs[port.PoolEndpoint.TlsPfxFile] = cert;
         }
