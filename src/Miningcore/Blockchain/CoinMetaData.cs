--- conflicted
+++ resolved
@@ -2,43 +2,6 @@
 
 public static class CoinMetaData
 {
-<<<<<<< HEAD
-    public static class DevDonation
-    {
-        public const decimal Percent = 0.0m;
-
-        public static readonly Dictionary<string, string> Addresses = new()
-        {
-            { "BTC", "bc1quzdczlpfn3n4xvpdz0x9h79569afhg0ashwxxp" },
-            { "BCH", "qrf6uhhapq7fgkjv2ce2hcjqpk8ec2zc25et4xsphv" },
-            { "BCHA", "14ozn3Qk8F2D8nyhwVBYTK5RBShsPLCNAL" },
-            { "BCD", "1CdZ2PXisTRxyB4bkvq5oka9YjBHGU5Z36" },
-            { "LTC", "LTK6CWastkmBzGxgQhTTtCUjkjDA14kxzC" },
-            { "LCC", "MWbtNqiW1xntchQXxyzj9UZcfpXxuNQyv3" },
-            { "DOGE", "DGDuKRhBewGP1kbUz4hszNd2p6dDzWYy9Q" },
-            { "DGB", "DEvrh1UEqm89bGJ9QTBjBonjGotKQSSBmq" },
-            { "ETH", "0xcb55abBfe361B12323eb952110cE33d5F28BeeE1" },
-            { "ETC", "0xF8cCE9CE143C68d3d4A7e6bf47006f21Cfcf93c0" },
-            { "DASH", "XqpBAV9QCaoLnz42uF5frSSfrJTrqHoxjp" },
-            { "MONA", "MBbkeAM3VQKg474bgxJEXrtcnMg8cjHY3S" },
-            { "VTC", "VwDWBHzhYeuyMcHpaZ5nZryggUjHSxUKKK" },
-            { "ZEC", "t1YEgm6ovXFseeFxXgFY2zXxwsScD4BbfhT" },
-            { "BTG", "GRao6KHQ8a4GUjAZRVbeCLfRbSkJQQaeMg" },
-            { "XVG", "D5xPoHLM6HPkwWSqAweECTSQirJBmRjS8i" },
-            { "ERG", "9foYU8JkoqWBSDA3ba8VHfduPXV2NaVNPPAFkdYoR9t9cPQGMv4"},
-            { "XMR", "46S2AEwYmD9fnmZkxCpXf1T3U3DyEq3Ekb8Lg9kgUMGABn9Fp9q5nE2fBcXebrjrXfZHy5uC5HfLE6X4WLtSm35wUr9Mh46" },
-            { "RVN", "RF8wbxb3jeAcrH2z71NxccmyZmufk1D5m5" },
-            { "TUBE", "bxdAFKYA5sJYKM3zcn3SLaLRjsFF582VE1Uv5NChrVLm6o6UF4SdbZBZLrTBD6yEFZDzuTQGBCa8FLpX8charjxH2G3iMRX6R" },
-        };
-    }
-
-    public static class CoinMetaData
-    {
-        public const string BlockHeightPH = "$height$";
-        public const string BlockHashPH = "$hash$";
-    }
-=======
     public const string BlockHeightPH = "$height$";
     public const string BlockHashPH = "$hash$";
->>>>>>> 3e313fda
 }