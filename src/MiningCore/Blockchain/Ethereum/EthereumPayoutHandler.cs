--- conflicted
+++ resolved
@@ -1,5 +1,4 @@
-<<<<<<< HEAD
-﻿/*
+/*
 Copyright 2017 Coin Foundry (coinfoundry.org)
 Authors: Oliver Weichhold (oliver@weichhold.com)
 
@@ -17,26 +16,6 @@
 IN NO EVENT SHALL THE AUTHORS OR COPYRIGHT HOLDERS BE LIABLE FOR ANY CLAIM, DAMAGES OR OTHER LIABILITY,
 WHETHER IN AN ACTION OF CONTRACT, TORT OR OTHERWISE, ARISING FROM, OUT OF OR IN CONNECTION WITH THE
 SOFTWARE OR THE USE OR OTHER DEALINGS IN THE SOFTWARE.
-=======
-/*
-Copyright 2017 Coin Foundry (coinfoundry.org)
-Authors: Oliver Weichhold (oliver@weichhold.com)
-
-Permission is hereby granted, free of charge, to any person obtaining a copy of this software and
-associated documentation files (the "Software"), to deal in the Software without restriction,
-including without limitation the rights to use, copy, modify, merge, publish, distribute, sublicense,
-and/or sell copies of the Software, and to permit persons to whom the Software is furnished to do so,
-subject to the following conditions:
-
-The above copyright notice and this permission notice shall be included in all copies or substantial
-portions of the Software.
-
-THE SOFTWARE IS PROVIDED "AS IS", WITHOUT WARRANTY OF ANY KIND, EXPRESS OR IMPLIED, INCLUDING BUT NOT
-LIMITED TO THE WARRANTIES OF MERCHANTABILITY, FITNESS FOR A PARTICULAR PURPOSE AND NONINFRINGEMENT.
-IN NO EVENT SHALL THE AUTHORS OR COPYRIGHT HOLDERS BE LIABLE FOR ANY CLAIM, DAMAGES OR OTHER LIABILITY,
-WHETHER IN AN ACTION OF CONTRACT, TORT OR OTHERWISE, ARISING FROM, OUT OF OR IN CONNECTION WITH THE
-SOFTWARE OR THE USE OR OTHER DEALINGS IN THE SOFTWARE.
->>>>>>> d692f5cc
 */
 
 using System;
@@ -133,11 +112,7 @@
             var blockCache = new Dictionary<long, DaemonResponses.Block>();
             var result = new List<Block>();
 
-<<<<<<< HEAD
-            for (var i = 0; i < pageCount; i++)
-=======
             for(var i = 0; i < pageCount; i++)
->>>>>>> d692f5cc
             {
                 // get a page full of blocks
                 var page = blocks
@@ -146,21 +121,13 @@
                     .ToArray();
 
                 // get latest block
-<<<<<<< HEAD
-                var latestBlockResponses = await daemon.ExecuteCmdAllAsync<DaemonResponses.Block>(EC.GetBlockByNumber, new[] {(object) "latest", true});
-=======
                 var latestBlockResponses = await daemon.ExecuteCmdAllAsync<DaemonResponses.Block>(EC.GetBlockByNumber, new[] { (object) "latest", true });
->>>>>>> d692f5cc
                 var latestBlockHeight = latestBlockResponses.First(x => x.Error == null && x.Response?.Height != null).Response.Height.Value;
 
                 // execute batch
                 var blockInfos = await FetchBlocks(blockCache, page.Select(block => (long) block.BlockHeight).ToArray());
 
-<<<<<<< HEAD
-                for (var j = 0; j < blockInfos.Length; j++)
-=======
                 for(var j = 0; j < blockInfos.Length; j++)
->>>>>>> d692f5cc
                 {
                     var blockInfo = blockInfos[j];
                     var block = page[j];
@@ -180,11 +147,7 @@
                         // NOTE: removal of first character of both sealfields caused by
                         // https://github.com/paritytech/parity/issues/1090
                         var match = blockInfo.SealFields[0].Substring(4) == mixHash.Substring(2) &&
-<<<<<<< HEAD
-                                    blockInfo.SealFields[1].Substring(4) == nonce.Substring(2);
-=======
                             blockInfo.SealFields[1].Substring(4) == nonce.Substring(2);
->>>>>>> d692f5cc
 
                         // mature?
                         if (latestBlockHeight - block.BlockHeight >= EthereumConstants.MinConfimations)
@@ -210,32 +173,20 @@
                     var heightMax = Math.Min(block.BlockHeight + BlockSearchOffset, latestBlockHeight);
                     var range = new List<long>();
 
-<<<<<<< HEAD
-                    for (var k = heightMin; k < heightMax; k++)
-=======
                     for(var k = heightMin; k < heightMax; k++)
->>>>>>> d692f5cc
                         range.Add((long) k);
 
                     // execute batch
                     var blockInfo2s = await FetchBlocks(blockCache, range.ToArray());
 
-<<<<<<< HEAD
-                    foreach (var blockInfo2 in blockInfo2s)
-=======
                     foreach(var blockInfo2 in blockInfo2s)
->>>>>>> d692f5cc
                     {
                         // don't give up yet, there might be an uncle
                         if (blockInfo2.Uncles.Length > 0)
                         {
                             // fetch all uncles in a single RPC batch request
                             var uncleBatch = blockInfo2.Uncles.Select((x, index) => new DaemonCmd(EC.GetUncleByBlockNumberAndIndex,
-<<<<<<< HEAD
-                                    new[] {blockInfo2.Height.Value.ToStringHexWithPrefix(), index.ToStringHexWithPrefix()}))
-=======
                                     new[] { blockInfo2.Height.Value.ToStringHexWithPrefix(), index.ToStringHexWithPrefix() }))
->>>>>>> d692f5cc
                                 .ToArray();
 
                             logger.Info(() => $"[{LogCategory}] Fetching {blockInfo2.Uncles.Length} uncles for block {blockInfo2.Height}");
@@ -294,11 +245,7 @@
             var blockRewardRemaining = block.Reward;
 
             // Distribute funds to configured reward recipients
-<<<<<<< HEAD
-            foreach (var recipient in poolConfig.RewardRecipients.Where(x => x.Percentage > 0))
-=======
             foreach(var recipient in poolConfig.RewardRecipients.Where(x => x.Percentage > 0))
->>>>>>> d692f5cc
             {
                 var amount = block.Reward * (recipient.Percentage / 100.0m);
                 var address = recipient.Address;
@@ -326,11 +273,7 @@
 
             if (networkType == EthereumNetworkType.Main &&
                 (infoResponse.Error != null || string.IsNullOrEmpty(infoResponse.Response) ||
-<<<<<<< HEAD
-                 infoResponse.Response.IntegralFromHex<int>() < EthereumConstants.MinPayoutPeerCount))
-=======
                     infoResponse.Response.IntegralFromHex<int>() < EthereumConstants.MinPayoutPeerCount))
->>>>>>> d692f5cc
             {
                 logger.Warn(() => $"[{LogCategory}] Payout aborted. Not enough peers (4 required)");
                 return;
@@ -338,11 +281,7 @@
 
             var txHashes = new List<string>();
 
-<<<<<<< HEAD
-            foreach (var balance in balances)
-=======
             foreach(var balance in balances)
->>>>>>> d692f5cc
             {
                 try
                 {
@@ -350,19 +289,11 @@
                     txHashes.Add(txHash);
                 }
 
-<<<<<<< HEAD
-                catch (Exception ex)
+                catch(Exception ex)
                 {
                     logger.Error(ex);
 
-                    NotifyPayoutFailure(poolConfig.Id, new[] {balance}, ex.Message, null);
-=======
-                catch(Exception ex)
-                {
-                    logger.Error(ex);
-
                     NotifyPayoutFailure(poolConfig.Id, new[] { balance }, ex.Message, null);
->>>>>>> d692f5cc
                 }
             }
 
@@ -393,11 +324,7 @@
                     .Where(x => x != null)
                     .ToArray();
 
-<<<<<<< HEAD
-                foreach (var block in transformed)
-=======
                 foreach(var block in transformed)
->>>>>>> d692f5cc
                     blockCache[(long) block.Height.Value] = block;
             }
 
@@ -406,11 +333,7 @@
 
         internal static decimal GetBaseBlockReward(ParityChainType chainType, ulong height)
         {
-<<<<<<< HEAD
-            switch (chainType)
-=======
             switch(chainType)
->>>>>>> d692f5cc
             {
                 case ParityChainType.Mainnet:
                     if (height >= EthereumConstants.ByzantiumHardForkHeight)
@@ -445,11 +368,7 @@
         private async Task<decimal> GetTxRewardAsync(DaemonResponses.Block blockInfo)
         {
             // fetch all tx receipts in a single RPC batch request
-<<<<<<< HEAD
-            var batch = blockInfo.Transactions.Select(tx => new DaemonCmd(EC.GetTxReceipt, new[] {tx.Hash}))
-=======
             var batch = blockInfo.Transactions.Select(tx => new DaemonCmd(EC.GetTxReceipt, new[] { tx.Hash }))
->>>>>>> d692f5cc
                 .ToArray();
 
             var results = await daemon.ExecuteBatchAnyAsync(batch);
@@ -471,11 +390,7 @@
         {
             var reward = GetBaseBlockReward(chainType, height);
 
-<<<<<<< HEAD
-            switch (chainType)
-=======
             switch(chainType)
->>>>>>> d692f5cc
             {
                 case ParityChainType.Classic:
                     reward *= EthereumClassicConstants.UnclePercent;
@@ -543,11 +458,7 @@
                 Value = (BigInteger) Math.Floor(balance.Amount * EthereumConstants.Wei),
             };
 
-<<<<<<< HEAD
-            var response = await daemon.ExecuteCmdSingleAsync<string>(EC.SendTx, new[] {request});
-=======
             var response = await daemon.ExecuteCmdSingleAsync<string>(EC.SendTx, new[] { request });
->>>>>>> d692f5cc
 
             if (response.Error != null)
                 throw new Exception($"{EC.SendTx} returned error: {response.Error.Message} code {response.Error.Code}");
@@ -559,18 +470,10 @@
             logger.Info(() => $"[{LogCategory}] Payout transaction id: {txHash}");
 
             // update db
-<<<<<<< HEAD
-            PersistPayments(new[] {balance}, txHash);
-=======
             PersistPayments(new[] { balance }, txHash);
->>>>>>> d692f5cc
 
             // done
             return txHash;
         }
     }
-<<<<<<< HEAD
-}
-=======
-}
->>>>>>> d692f5cc
+}