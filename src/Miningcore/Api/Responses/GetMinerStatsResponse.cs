--- conflicted
+++ resolved
@@ -19,20 +19,6 @@
     public Dictionary<string, WorkerPerformanceStats> Workers { get; set; }
 }
 
-<<<<<<< HEAD
-    public class MinerStats
-    {
-        public double PendingShares { get; set; }
-        public decimal PendingBalance { get; set; }
-        public decimal TotalPaid { get; set; }
-        public decimal TodayPaid { get; set; }
-        public DateTime? LastPayment { get; set; }
-        public string LastPaymentLink { get; set; }
-        public WorkerPerformanceStatsContainer Performance { get; set; }
-        public WorkerPerformanceStatsContainer[] PerformanceSamples { get; set; }
-        public decimal EstimatedBalance { get; set; }
-    }
-=======
 public class MinerStats
 {
     public double PendingShares { get; set; }
@@ -43,5 +29,4 @@
     public string LastPaymentLink { get; set; }
     public WorkerPerformanceStatsContainer Performance { get; set; }
     public WorkerPerformanceStatsContainer[] PerformanceSamples { get; set; }
->>>>>>> 3e313fda
 }