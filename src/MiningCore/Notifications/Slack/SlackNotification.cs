<<<<<<< HEAD
﻿using System;
=======
using System;
>>>>>>> d692f5cc
using System.Collections.Generic;
using System.Text;
using Newtonsoft.Json;

namespace MiningCore.Notifications.Slack
{
    public class SlackNotification
    {
        [JsonProperty("text")]
        public string Body { get; set; }

        [JsonProperty(NullValueHandling = NullValueHandling.Ignore)]
        public string Channel { get; set; }

        /// <summary>
        /// Customize Icon
        /// </summary>
        [JsonProperty("icon_emoji", NullValueHandling = NullValueHandling.Ignore)]
        public string Emoji { get; set; }

        /// <summary>
        ///  Customize Name
        /// </summary>
        [JsonProperty(NullValueHandling = NullValueHandling.Ignore)]
        public string Username { get; set; }
    }
<<<<<<< HEAD
}
=======
}
>>>>>>> d692f5cc
<|MERGE_RESOLUTION|>--- conflicted
+++ resolved
@@ -1,8 +1,4 @@
-<<<<<<< HEAD
-﻿using System;
-=======
 using System;
->>>>>>> d692f5cc
 using System.Collections.Generic;
 using System.Text;
 using Newtonsoft.Json;
@@ -29,8 +25,4 @@
         [JsonProperty(NullValueHandling = NullValueHandling.Ignore)]
         public string Username { get; set; }
     }
-<<<<<<< HEAD
-}
-=======
-}
->>>>>>> d692f5cc
+}