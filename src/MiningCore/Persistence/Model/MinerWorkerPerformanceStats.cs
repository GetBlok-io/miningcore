--- conflicted
+++ resolved
@@ -1,8 +1,4 @@
-<<<<<<< HEAD
-﻿using System;
-=======
 using System;
->>>>>>> d692f5cc
 
 namespace MiningCore.Persistence.Model
 {
@@ -15,8 +11,4 @@
         public double SharesPerSecond { get; set; }
         public DateTime Created { get; set; }
     }
-<<<<<<< HEAD
-}
-=======
-}
->>>>>>> d692f5cc
+}