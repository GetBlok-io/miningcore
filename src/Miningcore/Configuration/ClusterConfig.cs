--- conflicted
+++ resolved
@@ -332,21 +332,8 @@
     [EnumMember(Value = "cn-half")]
     CrytonightHalf,
 
-<<<<<<< HEAD
-        /// <summary>
-        /// PKCS certificate file
-        /// </summary>
-        public string TlsPfxFile { get; set; }
-
-        /// <summary>
-        /// Certificate file password
-        /// </summary>
-        public string TlsPfxPassword { get; set; }
-    }
-=======
     [EnumMember(Value = "cn-double")]
     CrytonightDouble,
->>>>>>> 3e313fda
 
     [EnumMember(Value = "cn-r")]
     CrytonightR,
