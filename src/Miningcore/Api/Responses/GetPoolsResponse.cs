--- conflicted
+++ resolved
@@ -73,64 +73,5 @@
 
 public class GetPoolsResponse
 {
-<<<<<<< HEAD
-    public class ApiCoinConfig
-    {
-        public string Type { get; set; }
-        public string Name { get; set; }
-        public string Symbol { get; set; }
-        public string Family { get; set; }
-        public string Algorithm { get; set; }
-
-        [JsonProperty(NullValueHandling = NullValueHandling.Ignore)]
-        public string CanonicalName { get; set; }
-    }
-
-    public class ApiPoolPaymentProcessingConfig
-    {
-        public bool Enabled { get; set; }
-        public decimal MinimumPayment { get; set; } // in pool-base-currency (ie. Bitcoin, not Satoshis)
-        public string PayoutScheme { get; set; }
-        public JToken PayoutSchemeConfig { get; set; }
-
-        [JsonExtensionData]
-        public IDictionary<string, object> Extra { get; set; }
-    }
-
-    public partial class PoolInfo
-    {
-        // Configuration Properties directly mapping to PoolConfig (omitting security relevant fields)
-        public string Id { get; set; }
-
-        public ApiCoinConfig Coin { get; set; }
-        public Dictionary<int, PoolEndpoint> Ports { get; set; }
-        public ApiPoolPaymentProcessingConfig PaymentProcessing { get; set; }
-        public PoolShareBasedBanningConfig ShareBasedBanning { get; set; }
-        public int ClientConnectionTimeout { get; set; }
-        public int JobRebroadcastTimeout { get; set; }
-        public int BlockRefreshInterval { get; set; }
-        public float PoolFeePercent { get; set; }
-        public string Address { get; set; }
-        public string AddressInfoLink { get; set; }
-
-        // Stats
-        public PoolStats PoolStats { get; set; }
-
-        public BlockchainStats NetworkStats { get; set; }
-        public MinerPerformanceStats[] TopMiners { get; set; }
-        public decimal TotalPaid { get; set; }
-        public uint TotalBlocks { get; set; }
-        public DateTime? LastPoolBlockTime { get; set; }
-        public double RoundShares { get; set;}
-        public double PoolEffort { get; set; }
-        public double RoundHashes { get; set; }
-    }
-
-    public class GetPoolsResponse
-    {
-        public PoolInfo[] Pools { get; set; }
-    }
-=======
     public PoolInfo[] Pools { get; set; }
->>>>>>> 3e313fda
 }