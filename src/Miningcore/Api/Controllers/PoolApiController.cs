using Autofac;
using Microsoft.AspNetCore.Mvc;
using Microsoft.AspNetCore.Mvc.Infrastructure;
using Miningcore.Api.Extensions;
using Miningcore.Api.Responses;
using Miningcore.Blockchain;
using Miningcore.Configuration;
using Miningcore.Extensions;
using Miningcore.Mining;
using Miningcore.Persistence.Model;
using Miningcore.Persistence.Model.Projections;
using Miningcore.Persistence.Repositories;
using Miningcore.Time;
using System.Collections.Concurrent;
using System.Collections.Generic;
using System.Data;
using System.Globalization;
using System.Net;
using Microsoft.AspNetCore.Mvc.ActionConstraints;
using NLog;

namespace Miningcore.Api.Controllers;

[Route("api/pools")]
[ApiController]
public class PoolApiController : ApiControllerBase
{
    public PoolApiController(IComponentContext ctx, IActionDescriptorCollectionProvider _adcp) : base(ctx)
    {
        statsRepo = ctx.Resolve<IStatsRepository>();
        blocksRepo = ctx.Resolve<IBlockRepository>();
        minerRepo = ctx.Resolve<IMinerRepository>();
        shareRepo = ctx.Resolve<IShareRepository>();
        paymentsRepo = ctx.Resolve<IPaymentRepository>();
        clock = ctx.Resolve<IMasterClock>();
        pools = ctx.Resolve<ConcurrentDictionary<string, IMiningPool>>();
        adcp = _adcp;
    }

    private readonly IStatsRepository statsRepo;
    private readonly IBlockRepository blocksRepo;
    private readonly IPaymentRepository paymentsRepo;
    private readonly IMinerRepository minerRepo;
    private readonly IShareRepository shareRepo;
    private readonly IMasterClock clock;
    private readonly IActionDescriptorCollectionProvider adcp;
    private readonly ConcurrentDictionary<string, IMiningPool> pools;

    private static readonly ILogger logger = LogManager.GetCurrentClassLogger();

    #region Actions

    [HttpGet]
    public async Task<GetPoolsResponse> Get(CancellationToken ct)
    {
        var response = new GetPoolsResponse
        {
            Pools = await Task.WhenAll(clusterConfig.Pools.Where(x => x.Enabled).Select(async config =>
            {
                // load stats
                var stats = await cf.Run(con => statsRepo.GetLastPoolStatsAsync(con, config.Id, ct));

                // get pool
                pools.TryGetValue(config.Id, out var pool);

                // map
                var result = config.ToPoolInfo(mapper, stats, pool);

<<<<<<< HEAD
                    // enrich
                    result.TotalPaid = await cf.Run(con => statsRepo.GetTotalPoolPaymentsAsync(con, config.Id));
                    result.TotalBlocks = await cf.Run(con => blocksRepo.GetPoolBlockCountAsync(con, config.Id));
                    var lastBlockTime = await cf.Run(con => blocksRepo.GetLastPoolBlockTimeAsync(con, config.Id));
                    result.LastPoolBlockTime = lastBlockTime;

                    if(lastBlockTime.HasValue) {
                        DateTime startTime = lastBlockTime.Value;
                        logger.Info(() => "[API] Creating Pool Effort and Round Shares For API Response");
                        var totalRoundShares = await cf.Run(con => shareRepo.CountAllSharesBetweenCreatedAsync(con, config.Id, startTime, clock.Now));
                        var totalRoundHashes = await cf.Run(con => shareRepo.GetTotalShareDiffBetweenCreatedAsync(con, config.Id, pool.ShareMultiplier, startTime, clock.Now));
                        var poolEffort = await cf.Run(con => shareRepo.GetEffortBetweenCreatedAsync(con, config.Id, pool.ShareMultiplier, startTime, clock.Now));
                        result.RoundShares = totalRoundShares;
                        result.RoundHashes = totalRoundHashes.Value;
                        result.PoolEffort = poolEffort.Value;
                    }
                    else
                    {
                        logger.Warn(() => "[API] API failed to generate pool effort and round shares stats! These stats shall be displayed as 0.");
                        result.RoundShares = 0;
                        result.RoundHashes = 0;
                        result.PoolEffort = 0;
                    }
                    result.PaymentProcessing.Extra = null;
                    // Copy ports to hide info without changing Config
                    Dictionary<int, PoolEndpoint> portsCopy = new Dictionary<int, PoolEndpoint>();
                    foreach(int key in result.Ports.Keys)
                    {
                        PoolEndpoint poolEP = result.Ports[key];
                        
                        var newPoolEP = new PoolEndpoint
                        {
                            Name = poolEP.Name,
                            VarDiff = poolEP.VarDiff,
                            TlsPfxPassword = poolEP.TlsPfxPassword,
                            TlsPfxFile = poolEP.TlsPfxFile,
                            ListenAddress = poolEP.ListenAddress,
                            Tls = poolEP.Tls,
                            TcpProxyProtocol = poolEP.TcpProxyProtocol,
                            Difficulty = poolEP.Difficulty,
                          
                        };

                        if(newPoolEP.Tls == true || newPoolEP.Tls == false)
                        {
                            newPoolEP.Tls = false;
                        }
                        if(!String.IsNullOrEmpty(poolEP.TlsPfxFile))
                        {
                            newPoolEP.TlsPfxFile = null;
                        }
                        if(!String.IsNullOrEmpty(poolEP.TlsPfxPassword))
                        {
                            newPoolEP.TlsPfxPassword = null;
                        }
                        portsCopy.Add(key, newPoolEP);
                    }
                    result.Ports = portsCopy;
                    //result.RoundShares = 
                    var from = clock.Now.AddDays(-1);
=======
                // enrich
                result.TotalPaid = await cf.Run(con => statsRepo.GetTotalPoolPaymentsAsync(con, config.Id, ct));
                result.TotalBlocks = await cf.Run(con => blocksRepo.GetPoolBlockCountAsync(con, config.Id, ct));
                result.LastPoolBlockTime = await cf.Run(con => blocksRepo.GetLastPoolBlockTimeAsync(con, config.Id));

                var from = clock.Now.AddDays(-1);
>>>>>>> 3e313fda

                var minersByHashrate = await cf.Run(con => statsRepo.PagePoolMinersByHashrateAsync(con, config.Id, from, 0, 15, ct));

                result.TopMiners = minersByHashrate.Select(mapper.Map<MinerPerformanceStats>).ToArray();

                return result;
            }).ToArray())
        };

        return response;
    }

    [HttpGet("/api/help")]
    public ActionResult GetHelp()
    {
        var tmp = adcp.ActionDescriptors.Items
            .Where(x => x.AttributeRouteInfo != null)
            .Select(x =>
            {
                // Get and pad http method
                var method = x.ActionConstraints?.OfType<HttpMethodActionConstraint>().FirstOrDefault()?.HttpMethods.First();
                method = $"{method,-5}";

                return $"{method} -> {x.AttributeRouteInfo.Template}";
            });

        // convert curly braces
        var result = string.Join("\n", tmp).Replace("{", "<").Replace("}", ">") + "\n";

        return Content(result);
    }

    [HttpGet("/api/health-check")]
    public ActionResult GetHealthCheck()
    {
        return Content("👍");
    }

    [HttpGet("{poolId}")]
    public async Task<GetPoolResponse> GetPoolInfoAsync(string poolId, CancellationToken ct)
    {
        var pool = GetPool(poolId);

        // load stats
        var stats = await cf.Run(con => statsRepo.GetLastPoolStatsAsync(con, pool.Id, ct));

<<<<<<< HEAD
            // enrich
            response.Pool.TotalPaid = await cf.Run(con => statsRepo.GetTotalPoolPaymentsAsync(con, pool.Id));
            response.Pool.TotalBlocks = await cf.Run(con => blocksRepo.GetPoolBlockCountAsync(con, pool.Id));
            var lastBlockTime = await cf.Run(con => blocksRepo.GetLastPoolBlockTimeAsync(con, pool.Id));
            response.Pool.LastPoolBlockTime = lastBlockTime;

            if(lastBlockTime.HasValue)
            {
                DateTime startTime = lastBlockTime.Value;
                logger.Info(() => "[API] Creating Pool Effort and Round Shares For API Response");
                var totalRoundShares = await cf.Run(con => shareRepo.CountAllSharesBetweenCreatedAsync(con, pool.Id, startTime, clock.Now));
                var totalRoundHashes = await cf.Run(con => shareRepo.GetTotalShareDiffBetweenCreatedAsync(con, pool.Id, poolInstance.ShareMultiplier, startTime, clock.Now));
                var poolEffort = await cf.Run(con => shareRepo.GetEffortBetweenCreatedAsync(con, pool.Id, poolInstance.ShareMultiplier, startTime, clock.Now));
                response.Pool.RoundShares = totalRoundShares;
                response.Pool.RoundHashes = totalRoundHashes.Value;
                response.Pool.PoolEffort = poolEffort.Value;

            }
            else
            {
                logger.Warn(() => "[API] API failed to generate pool effort and round shares stats! These stats shall be displayed as 0.");
                response.Pool.RoundShares = 0;
                response.Pool.RoundHashes = 0;
                response.Pool.PoolEffort = 0;
            }
            response.Pool.PaymentProcessing.Extra = null;
            // Copy ports to hide info without changing Config
            Dictionary<int, PoolEndpoint> portsCopy = new Dictionary<int, PoolEndpoint>();
            foreach(int key in response.Pool.Ports.Keys)
            {
                PoolEndpoint poolEP = response.Pool.Ports[key];

                var newPoolEP = new PoolEndpoint
                {
                    Name = poolEP.Name,
                    VarDiff = poolEP.VarDiff,
                    TlsPfxPassword = poolEP.TlsPfxPassword,
                    TlsPfxFile = poolEP.TlsPfxFile,
                    ListenAddress = poolEP.ListenAddress,
                    Tls = poolEP.Tls,
                    TcpProxyProtocol = poolEP.TcpProxyProtocol,
                    Difficulty = poolEP.Difficulty,

                };

                if(newPoolEP.Tls == true || newPoolEP.Tls == false)
                {
                    newPoolEP.Tls = false;
                }
                if(!String.IsNullOrEmpty(poolEP.TlsPfxFile))
                {
                    newPoolEP.TlsPfxFile = null;
                }
                if(!String.IsNullOrEmpty(poolEP.TlsPfxPassword))
                {
                    newPoolEP.TlsPfxPassword = null;
                }
                portsCopy.Add(key, newPoolEP);
            }
            response.Pool.Ports = portsCopy;
            var from = clock.Now.AddDays(-1);
=======
        // get pool
        pools.TryGetValue(pool.Id, out var poolInstance);

        var response = new GetPoolResponse
        {
            Pool = pool.ToPoolInfo(mapper, stats, poolInstance)
        };
>>>>>>> 3e313fda

        // enrich
        response.Pool.TotalPaid = await cf.Run(con => statsRepo.GetTotalPoolPaymentsAsync(con, pool.Id, ct));
        response.Pool.TotalBlocks = await cf.Run(con => blocksRepo.GetPoolBlockCountAsync(con, pool.Id, ct));
        response.Pool.LastPoolBlockTime = await cf.Run(con => blocksRepo.GetLastPoolBlockTimeAsync(con, pool.Id));

        var from = clock.Now.AddDays(-1);

        response.Pool.TopMiners = (await cf.Run(con => statsRepo.PagePoolMinersByHashrateAsync(con, pool.Id, from, 0, 15, ct)))
            .Select(mapper.Map<MinerPerformanceStats>)
            .ToArray();

        return response;
    }

    [HttpGet("{poolId}/performance")]
    public async Task<GetPoolStatsResponse> GetPoolPerformanceAsync(string poolId,
        [FromQuery(Name = "r")] SampleRange range = SampleRange.Day,
        [FromQuery(Name = "i")] SampleInterval interval = SampleInterval.Hour)
    {
        var pool = GetPool(poolId);
        var ct = HttpContext.RequestAborted;

        // set range
        var end = clock.Now;
        DateTime start;

        switch(range)
        {
            case SampleRange.Day:
                start = end.AddDays(-1);
                break;

            case SampleRange.Month:
                start = end.AddDays(-30);
                break;

            default:
                throw new ApiException("invalid interval");
        }

        var stats = await cf.Run(con => statsRepo.GetPoolPerformanceBetweenAsync(con, pool.Id, interval, start, end, ct));

        var response = new GetPoolStatsResponse
        {
            Stats = stats.Select(mapper.Map<AggregatedPoolStats>).ToArray()
        };

        return response;
    }

    [HttpGet("{poolId}/miners")]
    public async Task<MinerPerformanceStats[]> PagePoolMinersAsync(
        string poolId, [FromQuery] int page, [FromQuery] int pageSize = 15)
    {
        var pool = GetPool(poolId);
        var ct = HttpContext.RequestAborted;

        // set range
        var end = clock.Now;
        var start = end.AddDays(-1);

        var miners = (await cf.Run(con => statsRepo.PagePoolMinersByHashrateAsync(con, pool.Id, start, page, pageSize, ct)))
            .Select(mapper.Map<MinerPerformanceStats>)
            .ToArray();

        return miners;
    }

    [HttpGet("{poolId}/blocks")]
    public async Task<Responses.Block[]> PagePoolBlocksAsync(
        string poolId, [FromQuery] int page, [FromQuery] int pageSize = 15, [FromQuery] BlockStatus[] state = null)
    {
        var pool = GetPool(poolId);
        var ct = HttpContext.RequestAborted;

        var blockStates = state is { Length: > 0 } ?
            state :
            new[] { BlockStatus.Confirmed, BlockStatus.Pending, BlockStatus.Orphaned };

        var blocks = (await cf.Run(con => blocksRepo.PageBlocksAsync(con, pool.Id, blockStates, page, pageSize, ct)))
            .Select(mapper.Map<Responses.Block>)
            .ToArray();

        // enrich blocks
        var blockInfobaseDict = pool.Template.ExplorerBlockLinks;

        foreach(var block in blocks)
        {
            // compute infoLink
            if(blockInfobaseDict != null)
            {
                blockInfobaseDict.TryGetValue(!string.IsNullOrEmpty(block.Type) ? block.Type : "block", out var blockInfobaseUrl);

                if(!string.IsNullOrEmpty(blockInfobaseUrl))
                {
                    if(blockInfobaseUrl.Contains(CoinMetaData.BlockHeightPH))
                        block.InfoLink = blockInfobaseUrl.Replace(CoinMetaData.BlockHeightPH, block.BlockHeight.ToString(CultureInfo.InvariantCulture));
                    else if(blockInfobaseUrl.Contains(CoinMetaData.BlockHashPH) && !string.IsNullOrEmpty(block.Hash))
                        block.InfoLink = blockInfobaseUrl.Replace(CoinMetaData.BlockHashPH, block.Hash);
                }
            }
        }

        return blocks;
    }

    [HttpGet("/api/v2/pools/{poolId}/blocks")]
    public async Task<PagedResultResponse<Responses.Block[]>> PagePoolBlocksV2Async(
        string poolId, [FromQuery] int page, [FromQuery] int pageSize = 15, [FromQuery] BlockStatus[] state = null)
    {
        var pool = GetPool(poolId);
        var ct = HttpContext.RequestAborted;

        var blockStates = state is { Length: > 0 } ?
            state :
            new[] { BlockStatus.Confirmed, BlockStatus.Pending, BlockStatus.Orphaned };

        uint pageCount = (uint) Math.Floor((await cf.Run(con => blocksRepo.GetPoolBlockCountAsync(con, poolId, ct))) / (double) pageSize);

        var blocks = (await cf.Run(con => blocksRepo.PageBlocksAsync(con, pool.Id, blockStates, page, pageSize, ct)))
            .Select(mapper.Map<Responses.Block>)
            .ToArray();

        // enrich blocks
        var blockInfobaseDict = pool.Template.ExplorerBlockLinks;

        foreach(var block in blocks)
        {
            // compute infoLink
            if(blockInfobaseDict != null)
            {
                blockInfobaseDict.TryGetValue(!string.IsNullOrEmpty(block.Type) ? block.Type : "block", out var blockInfobaseUrl);

                if(!string.IsNullOrEmpty(blockInfobaseUrl))
                {
                    if(blockInfobaseUrl.Contains(CoinMetaData.BlockHeightPH))
                        block.InfoLink = blockInfobaseUrl.Replace(CoinMetaData.BlockHeightPH, block.BlockHeight.ToString(CultureInfo.InvariantCulture));
                    else if(blockInfobaseUrl.Contains(CoinMetaData.BlockHashPH) && !string.IsNullOrEmpty(block.Hash))
                        block.InfoLink = blockInfobaseUrl.Replace(CoinMetaData.BlockHashPH, block.Hash);
                }
            }
        }

        var response = new PagedResultResponse<Responses.Block[]>(blocks, pageCount);
        return response;
    }

    [HttpGet("{poolId}/payments")]
    public async Task<Responses.Payment[]> PagePoolPaymentsAsync(
        string poolId, [FromQuery] int page, [FromQuery] int pageSize = 15)
    {
        var pool = GetPool(poolId);
        var ct = HttpContext.RequestAborted;

        var payments = (await cf.Run(con => paymentsRepo.PagePaymentsAsync(
                con, pool.Id, null, page, pageSize, ct)))
            .Select(mapper.Map<Responses.Payment>)
            .ToArray();

        // enrich payments
        var txInfobaseUrl = pool.Template.ExplorerTxLink;
        var addressInfobaseUrl = pool.Template.ExplorerAccountLink;

        foreach(var payment in payments)
        {
            // compute transaction infoLink
            if(!string.IsNullOrEmpty(txInfobaseUrl))
                payment.TransactionInfoLink = string.Format(txInfobaseUrl, payment.TransactionConfirmationData);

            // pool wallet link
            if(!string.IsNullOrEmpty(addressInfobaseUrl))
                payment.AddressInfoLink = string.Format(addressInfobaseUrl, payment.Address);
        }

        return payments;
    }

    [HttpGet("/api/v2/pools/{poolId}/payments")]
    public async Task<PagedResultResponse<Responses.Payment[]>> PagePoolPaymentsV2Async(
        string poolId, [FromQuery] int page, [FromQuery] int pageSize = 15)
    {
        var pool = GetPool(poolId);
        var ct = HttpContext.RequestAborted;

        uint pageCount = (uint) Math.Floor((await cf.Run(con => paymentsRepo.GetPaymentsCountAsync(con, poolId, null, ct))) / (double) pageSize);

        var payments = (await cf.Run(con => paymentsRepo.PagePaymentsAsync(
                con, pool.Id, null, page, pageSize, ct)))
            .Select(mapper.Map<Responses.Payment>)
            .ToArray();

        // enrich payments
        var txInfobaseUrl = pool.Template.ExplorerTxLink;
        var addressInfobaseUrl = pool.Template.ExplorerAccountLink;

        foreach(var payment in payments)
        {
            // compute transaction infoLink
            if(!string.IsNullOrEmpty(txInfobaseUrl))
                payment.TransactionInfoLink = string.Format(txInfobaseUrl, payment.TransactionConfirmationData);

            // pool wallet link
            if(!string.IsNullOrEmpty(addressInfobaseUrl))
                payment.AddressInfoLink = string.Format(addressInfobaseUrl, payment.Address);
        }

        var response = new PagedResultResponse<Responses.Payment[]>(payments, pageCount);
        return response;
    }

    [HttpGet("{poolId}/miners/{address}")]
    public async Task<Responses.MinerStats> GetMinerInfoAsync(
        string poolId, string address, [FromQuery] SampleRange perfMode = SampleRange.Day)
    {
        var pool = GetPool(poolId);
        var ct = HttpContext.RequestAborted;

        if(string.IsNullOrEmpty(address))
            throw new ApiException("Invalid or missing miner address", HttpStatusCode.NotFound);

        if(pool.Template.Family == CoinFamily.Ethereum)
            address = address.ToLower();

        var statsResult = await cf.RunTx((con, tx) =>
            statsRepo.GetMinerStatsAsync(con, tx, pool.Id, address, ct), true, IsolationLevel.Serializable);

<<<<<<< HEAD
            if(statsResult != null)
            {   
                stats = mapper.Map<Responses.MinerStats>(statsResult);
                int shareConst = 1;
                if(pool.Template.Name.Equals("Ergo"))
                    shareConst = 256;
                stats.PendingShares = stats.PendingShares * shareConst;
                // optional fields
                if(statsResult.LastPayment != null)
                {
                    // Set timestamp of last payment
                    stats.LastPayment = statsResult.LastPayment.Created;
=======
        Responses.MinerStats stats = null;

        if(statsResult != null)
        {
            stats = mapper.Map<Responses.MinerStats>(statsResult);
>>>>>>> 3e313fda

            // pre-multiply pending shares to cause less confusion with users
            if(pool.Template.Family == CoinFamily.Bitcoin)
                stats.PendingShares *= pool.Template.As<BitcoinTemplate>().ShareMultiplier;

            // optional fields
            if(statsResult.LastPayment != null)
            {
                // Set timestamp of last payment
                stats.LastPayment = statsResult.LastPayment.Created;

<<<<<<< HEAD

                stats.PerformanceSamples = await GetMinerPerformanceInternal(perfMode, pool, address);
                logger.Info(() => $"[API] Estimating balance for miner {address}");
                stats.EstimatedBalance = await GetPPLNSMinerEstimatedPayment(pool.Id, address);
                logger.Info(() => $"[API] Balance estimation complete for {address}");
=======
                // Compute info link
                var baseUrl = pool.Template.ExplorerTxLink;
                if(!string.IsNullOrEmpty(baseUrl))
                    stats.LastPaymentLink = string.Format(baseUrl, statsResult.LastPayment.TransactionConfirmationData);
>>>>>>> 3e313fda
            }

            stats.PerformanceSamples = await GetMinerPerformanceInternal(perfMode, pool, address, ct);
        }

        return stats;
    }

    [HttpGet("{poolId}/miners/{address}/payments")]
    public async Task<Responses.Payment[]> PageMinerPaymentsAsync(
        string poolId, string address, [FromQuery] int page, [FromQuery] int pageSize = 15)
    {
        var pool = GetPool(poolId);
        var ct = HttpContext.RequestAborted;

        if(string.IsNullOrEmpty(address))
            throw new ApiException("Invalid or missing miner address", HttpStatusCode.NotFound);

        if(pool.Template.Family == CoinFamily.Ethereum)
            address = address.ToLower();

        var payments = (await cf.Run(con => paymentsRepo.PagePaymentsAsync(
                con, pool.Id, address, page, pageSize, ct)))
            .Select(mapper.Map<Responses.Payment>)
            .ToArray();

        // enrich payments
        var txInfobaseUrl = pool.Template.ExplorerTxLink;
        var addressInfobaseUrl = pool.Template.ExplorerAccountLink;

        foreach(var payment in payments)
        {
            // compute transaction infoLink
            if(!string.IsNullOrEmpty(txInfobaseUrl))
                payment.TransactionInfoLink = string.Format(txInfobaseUrl, payment.TransactionConfirmationData);

            // pool wallet link
            if(!string.IsNullOrEmpty(addressInfobaseUrl))
                payment.AddressInfoLink = string.Format(addressInfobaseUrl, payment.Address);
        }

        return payments;
    }

    [HttpGet("/api/v2/pools/{poolId}/miners/{address}/payments")]
    public async Task<PagedResultResponse<Responses.Payment[]>> PageMinerPaymentsV2Async(
        string poolId, string address, [FromQuery] int page, [FromQuery] int pageSize = 15)
    {
        var pool = GetPool(poolId);
        var ct = HttpContext.RequestAborted;

        if(string.IsNullOrEmpty(address))
            throw new ApiException("Invalid or missing miner address", HttpStatusCode.NotFound);

        if(pool.Template.Family == CoinFamily.Ethereum)
            address = address.ToLower();

        uint pageCount = (uint) Math.Floor((await cf.Run(con => paymentsRepo.GetPaymentsCountAsync(con, poolId, address, ct))) / (double) pageSize);

        var payments = (await cf.Run(con => paymentsRepo.PagePaymentsAsync(
                con, pool.Id, address, page, pageSize, ct)))
            .Select(mapper.Map<Responses.Payment>)
            .ToArray();

        // enrich payments
        var txInfobaseUrl = pool.Template.ExplorerTxLink;
        var addressInfobaseUrl = pool.Template.ExplorerAccountLink;

        foreach(var payment in payments)
        {
            // compute transaction infoLink
            if(!string.IsNullOrEmpty(txInfobaseUrl))
                payment.TransactionInfoLink = string.Format(txInfobaseUrl, payment.TransactionConfirmationData);

            // pool wallet link
            if(!string.IsNullOrEmpty(addressInfobaseUrl))
                payment.AddressInfoLink = string.Format(addressInfobaseUrl, payment.Address);
        }

        var response = new PagedResultResponse<Responses.Payment[]>(payments, pageCount);
        return response;
    }

    [HttpGet("{poolId}/miners/{address}/balancechanges")]
    public async Task<Responses.BalanceChange[]> PageMinerBalanceChangesAsync(
        string poolId, string address, [FromQuery] int page, [FromQuery] int pageSize = 15)
    {
        var pool = GetPool(poolId);
        var ct = HttpContext.RequestAborted;

        if(string.IsNullOrEmpty(address))
            throw new ApiException("Invalid or missing miner address", HttpStatusCode.NotFound);

        if(pool.Template.Family == CoinFamily.Ethereum)
            address = address.ToLower();

        var balanceChanges = (await cf.Run(con => paymentsRepo.PageBalanceChangesAsync(
                con, pool.Id, address, page, pageSize, ct)))
            .Select(mapper.Map<Responses.BalanceChange>)
            .ToArray();

        return balanceChanges;
    }

    [HttpGet("/api/v2/pools/{poolId}/miners/{address}/balancechanges")]
    public async Task<PagedResultResponse<Responses.BalanceChange[]>> PageMinerBalanceChangesV2Async(
        string poolId, string address, [FromQuery] int page, [FromQuery] int pageSize = 15)
    {
        var pool = GetPool(poolId);
        var ct = HttpContext.RequestAborted;

        if(string.IsNullOrEmpty(address))
            throw new ApiException("Invalid or missing miner address", HttpStatusCode.NotFound);

        if(pool.Template.Family == CoinFamily.Ethereum)
            address = address.ToLower();

        uint pageCount = (uint) Math.Floor((await cf.Run(con => paymentsRepo.GetBalanceChangesCountAsync(con, poolId, address))) / (double) pageSize);

        var balanceChanges = (await cf.Run(con => paymentsRepo.PageBalanceChangesAsync(
                con, pool.Id, address, page, pageSize, ct)))
            .Select(mapper.Map<Responses.BalanceChange>)
            .ToArray();

        var response = new PagedResultResponse<Responses.BalanceChange[]>(balanceChanges, pageCount);
        return response;
    }

    [HttpGet("{poolId}/miners/{address}/earnings/daily")]
    public async Task<AmountByDate[]> PageMinerEarningsByDayAsync(
        string poolId, string address, [FromQuery] int page, [FromQuery] int pageSize = 15)
    {
        var pool = GetPool(poolId);
        var ct = HttpContext.RequestAborted;

        if(string.IsNullOrEmpty(address))
            throw new ApiException("Invalid or missing miner address", HttpStatusCode.NotFound);

        if(pool.Template.Family == CoinFamily.Ethereum)
            address = address.ToLower();

        var earnings = (await cf.Run(con => paymentsRepo.PageMinerPaymentsByDayAsync(
                con, pool.Id, address, page, pageSize, ct)))
            .ToArray();

        return earnings;
    }

    [HttpGet("/api/v2/pools/{poolId}/miners/{address}/earnings/daily")]
    public async Task<PagedResultResponse<AmountByDate[]>> PageMinerEarningsByDayV2Async(
        string poolId, string address, [FromQuery] int page, [FromQuery] int pageSize = 15)
    {
        var pool = GetPool(poolId);
        var ct = HttpContext.RequestAborted;

        if(string.IsNullOrEmpty(address))
            throw new ApiException("Invalid or missing miner address", HttpStatusCode.NotFound);

        if(pool.Template.Family == CoinFamily.Ethereum)
            address = address.ToLower();

        uint pageCount = (uint) Math.Floor((await cf.Run(con => paymentsRepo.GetMinerPaymentsByDayCountAsync(con, poolId, address))) / (double) pageSize);

        var earnings = (await cf.Run(con => paymentsRepo.PageMinerPaymentsByDayAsync(
                con, pool.Id, address, page, pageSize, ct)))
            .ToArray();

        var response = new PagedResultResponse<AmountByDate[]>(earnings, pageCount);
        return response;
    }

    [HttpGet("{poolId}/miners/{address}/performance")]
    public async Task<Responses.WorkerPerformanceStatsContainer[]> GetMinerPerformanceAsync(
        string poolId, string address, [FromQuery] SampleRange mode = SampleRange.Day)
    {
        var pool = GetPool(poolId);
        var ct = HttpContext.RequestAborted;

        if(string.IsNullOrEmpty(address))
            throw new ApiException("Invalid or missing miner address", HttpStatusCode.NotFound);

        if(pool.Template.Family == CoinFamily.Ethereum)
            address = address.ToLower();

        var result = await GetMinerPerformanceInternal(mode, pool, address, ct);

        return result;
    }

    [HttpGet("{poolId}/miners/{address}/settings")]
    public async Task<Responses.MinerSettings> GetMinerSettingsAsync(string poolId, string address)
    {
        var pool = GetPool(poolId);

        if(string.IsNullOrEmpty(address))
            throw new ApiException("Invalid or missing miner address", HttpStatusCode.NotFound);

        var result = await cf.Run(con=> minerRepo.GetSettingsAsync(con, null, pool.Id, address));

        if(result == null)
            throw new ApiException("No settings found", HttpStatusCode.NotFound);

        return mapper.Map<Responses.MinerSettings>(result);
    }

    [HttpPost("{poolId}/miners/{address}/settings")]
    public async Task<Responses.MinerSettings> SetMinerSettingsAsync(string poolId, string address,
        [FromBody] Requests.UpdateMinerSettingsRequest request, CancellationToken ct)
    {
        var pool = GetPool(poolId);

        if(string.IsNullOrEmpty(address))
            throw new ApiException("Invalid or missing miner address", HttpStatusCode.NotFound);

        if(request?.Settings == null)
            throw new ApiException("Invalid or missing settings", HttpStatusCode.BadRequest);

        if(!IPAddress.TryParse(request.IpAddress, out var requestIp))
            throw new ApiException("Invalid IP address", HttpStatusCode.BadRequest);

        // fetch recent IPs
        var ips = await cf.Run(con=> shareRepo.GetRecentyUsedIpAddressesAsync(con, null, poolId, address, ct));

        // any known ips?
        if(ips == null || ips.Length == 0)
            throw new ApiException("Address not recently used for mining", HttpStatusCode.NotFound);

        // match?
        if(!ips.Any(x=> IPAddress.TryParse(x, out var ipAddress) && ipAddress.IsEqual(requestIp)))
            throw new ApiException("None of the recently used IP addresses matches the request", HttpStatusCode.Forbidden);

        // map settings
        var mapped = mapper.Map<Persistence.Model.MinerSettings>(request.Settings);

        // clamp limit
        if(pool.PaymentProcessing != null)
            mapped.PaymentThreshold = Math.Max(mapped.PaymentThreshold, pool.PaymentProcessing.MinimumPayment);

        mapped.PoolId = pool.Id;
        mapped.Address = address;

        // finally update the settings
        return await cf.RunTx(async (con, tx) =>
        {
            await minerRepo.UpdateSettingsAsync(con, tx, mapped);

            logger.Info(()=> $"Updated settings for pool {pool.Id}, miner {address}");

            var result = await minerRepo.GetSettingsAsync(con, tx, mapped.PoolId, mapped.Address);
            return mapper.Map<Responses.MinerSettings>(result);
        });
    }

    #endregion // Actions

    private async Task<Responses.WorkerPerformanceStatsContainer[]> GetMinerPerformanceInternal(
        SampleRange mode, PoolConfig pool, string address, CancellationToken ct)
    {
        Persistence.Model.Projections.WorkerPerformanceStatsContainer[] stats = null;
        var end = clock.Now;
        DateTime start;

        switch(mode)
        {
            case SampleRange.Hour:
                end = end.AddSeconds(-end.Second);

                start = end.AddHours(-1);

                stats = await cf.Run(con => statsRepo.GetMinerPerformanceBetweenThreeMinutelyAsync(con, pool.Id, address, start, end, ct));
                break;

            case SampleRange.Day:
                // set range
                if(end.Minute < 30)
                    end = end.AddHours(-1);

                end = end.AddMinutes(-end.Minute);
                end = end.AddSeconds(-end.Second);

                start = end.AddDays(-1);

                stats = await cf.Run(con => statsRepo.GetMinerPerformanceBetweenHourlyAsync(con, pool.Id, address, start, end, ct));
                break;

            case SampleRange.Month:
                if(end.Hour < 12)
                    end = end.AddDays(-1);

                end = end.Date;

                // set range
                start = end.AddMonths(-1);

                stats = await cf.Run(con => statsRepo.GetMinerPerformanceBetweenDailyAsync(con, pool.Id, address, start, end, ct));
                break;
        }
<<<<<<< HEAD
        private async Task<decimal> GetPPLNSMinerEstimatedPayment(string poolId, string address)
        {
            var pendingBlocks = await cf.Run(con => blocksRepo.GetPendingBlocksForPoolAsync(con, poolId));
            var totalEstPayment = 0.0m;
            var pool = GetPool(poolId);
            var shareDiffConstant = 1;
            var window = 2.0m;
            // Some ugly constants for our specific ergo pool
            if(pool.Template.Name.Equals("Ergo"))
            {
                shareDiffConstant = 256;
                window = 0.5m;
            }
            logger.Info(() => $"[API] Estimating balance for miner {address} for {pendingBlocks.Length} pending blocks");
            foreach(Persistence.Model.Block block in pendingBlocks)
            {

                var estBlockPayment = 0.0m;
                var estBlockScore = 0.0m;
                var done = false;
                if(block.Reward > 0)
                {
                    
                    var blockReward = EstimateRewardAfterPoolFees(pool, block.Reward);
                    var pplnsShares = await cf.Run(con => shareRepo.ReadMinerSharesBeforeCreatedAsync(con, poolId, address, block.Created, false, 50000));
                    var blockRewardRemaining = blockReward;

                    foreach(Persistence.Model.Share minerShare in pplnsShares)
                    {
                        var shareScore = (decimal) ((minerShare.Difficulty * shareDiffConstant) / minerShare.NetworkDifficulty);
                        if(estBlockScore + shareScore >= window)
                        {
                            shareScore = window - estBlockScore;
                            done = true;
                        }
                        var reward = shareScore * blockReward / window;
                        estBlockScore += shareScore;
                        blockRewardRemaining -= reward;

                        // This should not be called
                        if(blockRewardRemaining <= 0 && !done)
                            throw new OverflowException("blockRewardRemaining < 0");

                        if(reward > 0)
                        {
                            estBlockPayment += reward;
                        }

                        if(done)
                            break;
                    }
                    totalEstPayment += estBlockPayment;
                   // logger.Info(() => $"[API] Estimated balance for miner {address} for block {block.BlockHeight}: {estBlockPayment}");
                }
            }
            logger.Info(() => $"[API] Total Estimated balance for miner {address}: {totalEstPayment}");
            return totalEstPayment;
        }
        private decimal EstimateRewardAfterPoolFees(PoolConfig poolConfig, decimal blockReward)
        {
            var blockRewardRemaining = blockReward;
            foreach(var recipient in poolConfig.RewardRecipients.Where(x => x.Percentage > 0))
            {
                var amount = blockReward * (recipient.Percentage / 100.0m);

                blockRewardRemaining -= amount;
            }
            return blockRewardRemaining;
        }
=======

        // map
        var result = mapper.Map<Responses.WorkerPerformanceStatsContainer[]>(stats);
        return result;
>>>>>>> 3e313fda
    }
}<|MERGE_RESOLUTION|>--- conflicted
+++ resolved
@@ -66,75 +66,12 @@
                 // map
                 var result = config.ToPoolInfo(mapper, stats, pool);
 
-<<<<<<< HEAD
-                    // enrich
-                    result.TotalPaid = await cf.Run(con => statsRepo.GetTotalPoolPaymentsAsync(con, config.Id));
-                    result.TotalBlocks = await cf.Run(con => blocksRepo.GetPoolBlockCountAsync(con, config.Id));
-                    var lastBlockTime = await cf.Run(con => blocksRepo.GetLastPoolBlockTimeAsync(con, config.Id));
-                    result.LastPoolBlockTime = lastBlockTime;
-
-                    if(lastBlockTime.HasValue) {
-                        DateTime startTime = lastBlockTime.Value;
-                        logger.Info(() => "[API] Creating Pool Effort and Round Shares For API Response");
-                        var totalRoundShares = await cf.Run(con => shareRepo.CountAllSharesBetweenCreatedAsync(con, config.Id, startTime, clock.Now));
-                        var totalRoundHashes = await cf.Run(con => shareRepo.GetTotalShareDiffBetweenCreatedAsync(con, config.Id, pool.ShareMultiplier, startTime, clock.Now));
-                        var poolEffort = await cf.Run(con => shareRepo.GetEffortBetweenCreatedAsync(con, config.Id, pool.ShareMultiplier, startTime, clock.Now));
-                        result.RoundShares = totalRoundShares;
-                        result.RoundHashes = totalRoundHashes.Value;
-                        result.PoolEffort = poolEffort.Value;
-                    }
-                    else
-                    {
-                        logger.Warn(() => "[API] API failed to generate pool effort and round shares stats! These stats shall be displayed as 0.");
-                        result.RoundShares = 0;
-                        result.RoundHashes = 0;
-                        result.PoolEffort = 0;
-                    }
-                    result.PaymentProcessing.Extra = null;
-                    // Copy ports to hide info without changing Config
-                    Dictionary<int, PoolEndpoint> portsCopy = new Dictionary<int, PoolEndpoint>();
-                    foreach(int key in result.Ports.Keys)
-                    {
-                        PoolEndpoint poolEP = result.Ports[key];
-                        
-                        var newPoolEP = new PoolEndpoint
-                        {
-                            Name = poolEP.Name,
-                            VarDiff = poolEP.VarDiff,
-                            TlsPfxPassword = poolEP.TlsPfxPassword,
-                            TlsPfxFile = poolEP.TlsPfxFile,
-                            ListenAddress = poolEP.ListenAddress,
-                            Tls = poolEP.Tls,
-                            TcpProxyProtocol = poolEP.TcpProxyProtocol,
-                            Difficulty = poolEP.Difficulty,
-                          
-                        };
-
-                        if(newPoolEP.Tls == true || newPoolEP.Tls == false)
-                        {
-                            newPoolEP.Tls = false;
-                        }
-                        if(!String.IsNullOrEmpty(poolEP.TlsPfxFile))
-                        {
-                            newPoolEP.TlsPfxFile = null;
-                        }
-                        if(!String.IsNullOrEmpty(poolEP.TlsPfxPassword))
-                        {
-                            newPoolEP.TlsPfxPassword = null;
-                        }
-                        portsCopy.Add(key, newPoolEP);
-                    }
-                    result.Ports = portsCopy;
-                    //result.RoundShares = 
-                    var from = clock.Now.AddDays(-1);
-=======
                 // enrich
                 result.TotalPaid = await cf.Run(con => statsRepo.GetTotalPoolPaymentsAsync(con, config.Id, ct));
                 result.TotalBlocks = await cf.Run(con => blocksRepo.GetPoolBlockCountAsync(con, config.Id, ct));
                 result.LastPoolBlockTime = await cf.Run(con => blocksRepo.GetLastPoolBlockTimeAsync(con, config.Id));
 
                 var from = clock.Now.AddDays(-1);
->>>>>>> 3e313fda
 
                 var minersByHashrate = await cf.Run(con => statsRepo.PagePoolMinersByHashrateAsync(con, config.Id, from, 0, 15, ct));
 
@@ -181,69 +118,6 @@
         // load stats
         var stats = await cf.Run(con => statsRepo.GetLastPoolStatsAsync(con, pool.Id, ct));
 
-<<<<<<< HEAD
-            // enrich
-            response.Pool.TotalPaid = await cf.Run(con => statsRepo.GetTotalPoolPaymentsAsync(con, pool.Id));
-            response.Pool.TotalBlocks = await cf.Run(con => blocksRepo.GetPoolBlockCountAsync(con, pool.Id));
-            var lastBlockTime = await cf.Run(con => blocksRepo.GetLastPoolBlockTimeAsync(con, pool.Id));
-            response.Pool.LastPoolBlockTime = lastBlockTime;
-
-            if(lastBlockTime.HasValue)
-            {
-                DateTime startTime = lastBlockTime.Value;
-                logger.Info(() => "[API] Creating Pool Effort and Round Shares For API Response");
-                var totalRoundShares = await cf.Run(con => shareRepo.CountAllSharesBetweenCreatedAsync(con, pool.Id, startTime, clock.Now));
-                var totalRoundHashes = await cf.Run(con => shareRepo.GetTotalShareDiffBetweenCreatedAsync(con, pool.Id, poolInstance.ShareMultiplier, startTime, clock.Now));
-                var poolEffort = await cf.Run(con => shareRepo.GetEffortBetweenCreatedAsync(con, pool.Id, poolInstance.ShareMultiplier, startTime, clock.Now));
-                response.Pool.RoundShares = totalRoundShares;
-                response.Pool.RoundHashes = totalRoundHashes.Value;
-                response.Pool.PoolEffort = poolEffort.Value;
-
-            }
-            else
-            {
-                logger.Warn(() => "[API] API failed to generate pool effort and round shares stats! These stats shall be displayed as 0.");
-                response.Pool.RoundShares = 0;
-                response.Pool.RoundHashes = 0;
-                response.Pool.PoolEffort = 0;
-            }
-            response.Pool.PaymentProcessing.Extra = null;
-            // Copy ports to hide info without changing Config
-            Dictionary<int, PoolEndpoint> portsCopy = new Dictionary<int, PoolEndpoint>();
-            foreach(int key in response.Pool.Ports.Keys)
-            {
-                PoolEndpoint poolEP = response.Pool.Ports[key];
-
-                var newPoolEP = new PoolEndpoint
-                {
-                    Name = poolEP.Name,
-                    VarDiff = poolEP.VarDiff,
-                    TlsPfxPassword = poolEP.TlsPfxPassword,
-                    TlsPfxFile = poolEP.TlsPfxFile,
-                    ListenAddress = poolEP.ListenAddress,
-                    Tls = poolEP.Tls,
-                    TcpProxyProtocol = poolEP.TcpProxyProtocol,
-                    Difficulty = poolEP.Difficulty,
-
-                };
-
-                if(newPoolEP.Tls == true || newPoolEP.Tls == false)
-                {
-                    newPoolEP.Tls = false;
-                }
-                if(!String.IsNullOrEmpty(poolEP.TlsPfxFile))
-                {
-                    newPoolEP.TlsPfxFile = null;
-                }
-                if(!String.IsNullOrEmpty(poolEP.TlsPfxPassword))
-                {
-                    newPoolEP.TlsPfxPassword = null;
-                }
-                portsCopy.Add(key, newPoolEP);
-            }
-            response.Pool.Ports = portsCopy;
-            var from = clock.Now.AddDays(-1);
-=======
         // get pool
         pools.TryGetValue(pool.Id, out var poolInstance);
 
@@ -251,7 +125,6 @@
         {
             Pool = pool.ToPoolInfo(mapper, stats, poolInstance)
         };
->>>>>>> 3e313fda
 
         // enrich
         response.Pool.TotalPaid = await cf.Run(con => statsRepo.GetTotalPoolPaymentsAsync(con, pool.Id, ct));
@@ -479,26 +352,11 @@
         var statsResult = await cf.RunTx((con, tx) =>
             statsRepo.GetMinerStatsAsync(con, tx, pool.Id, address, ct), true, IsolationLevel.Serializable);
 
-<<<<<<< HEAD
-            if(statsResult != null)
-            {   
-                stats = mapper.Map<Responses.MinerStats>(statsResult);
-                int shareConst = 1;
-                if(pool.Template.Name.Equals("Ergo"))
-                    shareConst = 256;
-                stats.PendingShares = stats.PendingShares * shareConst;
-                // optional fields
-                if(statsResult.LastPayment != null)
-                {
-                    // Set timestamp of last payment
-                    stats.LastPayment = statsResult.LastPayment.Created;
-=======
         Responses.MinerStats stats = null;
 
         if(statsResult != null)
         {
             stats = mapper.Map<Responses.MinerStats>(statsResult);
->>>>>>> 3e313fda
 
             // pre-multiply pending shares to cause less confusion with users
             if(pool.Template.Family == CoinFamily.Bitcoin)
@@ -510,18 +368,10 @@
                 // Set timestamp of last payment
                 stats.LastPayment = statsResult.LastPayment.Created;
 
-<<<<<<< HEAD
-
-                stats.PerformanceSamples = await GetMinerPerformanceInternal(perfMode, pool, address);
-                logger.Info(() => $"[API] Estimating balance for miner {address}");
-                stats.EstimatedBalance = await GetPPLNSMinerEstimatedPayment(pool.Id, address);
-                logger.Info(() => $"[API] Balance estimation complete for {address}");
-=======
                 // Compute info link
                 var baseUrl = pool.Template.ExplorerTxLink;
                 if(!string.IsNullOrEmpty(baseUrl))
                     stats.LastPaymentLink = string.Format(baseUrl, statsResult.LastPayment.TransactionConfirmationData);
->>>>>>> 3e313fda
             }
 
             stats.PerformanceSamples = await GetMinerPerformanceInternal(perfMode, pool, address, ct);
@@ -819,81 +669,9 @@
                 stats = await cf.Run(con => statsRepo.GetMinerPerformanceBetweenDailyAsync(con, pool.Id, address, start, end, ct));
                 break;
         }
-<<<<<<< HEAD
-        private async Task<decimal> GetPPLNSMinerEstimatedPayment(string poolId, string address)
-        {
-            var pendingBlocks = await cf.Run(con => blocksRepo.GetPendingBlocksForPoolAsync(con, poolId));
-            var totalEstPayment = 0.0m;
-            var pool = GetPool(poolId);
-            var shareDiffConstant = 1;
-            var window = 2.0m;
-            // Some ugly constants for our specific ergo pool
-            if(pool.Template.Name.Equals("Ergo"))
-            {
-                shareDiffConstant = 256;
-                window = 0.5m;
-            }
-            logger.Info(() => $"[API] Estimating balance for miner {address} for {pendingBlocks.Length} pending blocks");
-            foreach(Persistence.Model.Block block in pendingBlocks)
-            {
-
-                var estBlockPayment = 0.0m;
-                var estBlockScore = 0.0m;
-                var done = false;
-                if(block.Reward > 0)
-                {
-                    
-                    var blockReward = EstimateRewardAfterPoolFees(pool, block.Reward);
-                    var pplnsShares = await cf.Run(con => shareRepo.ReadMinerSharesBeforeCreatedAsync(con, poolId, address, block.Created, false, 50000));
-                    var blockRewardRemaining = blockReward;
-
-                    foreach(Persistence.Model.Share minerShare in pplnsShares)
-                    {
-                        var shareScore = (decimal) ((minerShare.Difficulty * shareDiffConstant) / minerShare.NetworkDifficulty);
-                        if(estBlockScore + shareScore >= window)
-                        {
-                            shareScore = window - estBlockScore;
-                            done = true;
-                        }
-                        var reward = shareScore * blockReward / window;
-                        estBlockScore += shareScore;
-                        blockRewardRemaining -= reward;
-
-                        // This should not be called
-                        if(blockRewardRemaining <= 0 && !done)
-                            throw new OverflowException("blockRewardRemaining < 0");
-
-                        if(reward > 0)
-                        {
-                            estBlockPayment += reward;
-                        }
-
-                        if(done)
-                            break;
-                    }
-                    totalEstPayment += estBlockPayment;
-                   // logger.Info(() => $"[API] Estimated balance for miner {address} for block {block.BlockHeight}: {estBlockPayment}");
-                }
-            }
-            logger.Info(() => $"[API] Total Estimated balance for miner {address}: {totalEstPayment}");
-            return totalEstPayment;
-        }
-        private decimal EstimateRewardAfterPoolFees(PoolConfig poolConfig, decimal blockReward)
-        {
-            var blockRewardRemaining = blockReward;
-            foreach(var recipient in poolConfig.RewardRecipients.Where(x => x.Percentage > 0))
-            {
-                var amount = blockReward * (recipient.Percentage / 100.0m);
-
-                blockRewardRemaining -= amount;
-            }
-            return blockRewardRemaining;
-        }
-=======
 
         // map
         var result = mapper.Map<Responses.WorkerPerformanceStatsContainer[]>(stats);
         return result;
->>>>>>> 3e313fda
     }
 }