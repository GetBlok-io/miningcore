<<<<<<< HEAD
﻿using System;
=======
using System;
>>>>>>> d692f5cc
using System.Collections.Concurrent;
using System.Collections.Generic;
using System.IO;
using System.Linq;
using System.Text;
using System.Threading;
using MiningCore.Blockchain;
using MiningCore.Configuration;
using MiningCore.Contracts;
using MiningCore.Messaging;
using MiningCore.Time;
using MiningCore.Util;
using NetMQ;
using NetMQ.Sockets;
using Newtonsoft.Json;
using Newtonsoft.Json.Serialization;
using NLog;
using ProtoBuf;

namespace MiningCore.Mining
{
    /// <summary>
    /// Receives external shares from relays and re-publishes for consumption
    /// </summary>
    public class ShareReceiver
    {
        public ShareReceiver(IMasterClock clock, IMessageBus messageBus)
        {
            Contract.RequiresNonNull(clock, nameof(clock));
            Contract.RequiresNonNull(messageBus, nameof(messageBus));

            this.clock = clock;
            this.messageBus = messageBus;
        }

        private static readonly ILogger logger = LogManager.GetCurrentClassLogger();
        private readonly IMasterClock clock;
        private readonly IMessageBus messageBus;
        private ClusterConfig clusterConfig;
        private readonly ConcurrentDictionary<string, PoolContext> pools = new ConcurrentDictionary<string, PoolContext>();

        class PoolContext
        {
            public PoolContext(IMiningPool pool, ILogger logger)
            {
                Pool = pool;
                Logger = logger;
            }

            public readonly IMiningPool Pool;
            public readonly ILogger Logger;
            public DateTime? LastBlock;
            public long BlockHeight;
        }

        private readonly TimeSpan relayReceiveTimeout = TimeSpan.FromSeconds(60);

        private void StartListeners()
        {
<<<<<<< HEAD
            var stratumsByUrl = clusterConfig.Pools.Where(x => x.ExternalStratums?.Any() == true)
=======
            var stratumsByUrl = clusterConfig.Pools.Where(x => x.Enabled && x.ExternalStratums?.Any() == true)
>>>>>>> d692f5cc
                .SelectMany(x => x.ExternalStratums)
                .Where(x => x.Url != null && x.Topic != null)
                .GroupBy(x =>
                {
                    var tmp = x.Url.Trim();
                    return !tmp.EndsWith("/") ? tmp : tmp.Substring(0, tmp.Length - 1);
                }, x => x.Topic.Trim())
                .ToArray();

            var serializer = new JsonSerializer
            {
                ContractResolver = new CamelCasePropertyNamesContractResolver()
            };

<<<<<<< HEAD
            foreach (var item in stratumsByUrl)
=======
            foreach(var item in stratumsByUrl)
>>>>>>> d692f5cc
            {
                var thread = new Thread(arg =>
                {
                    var urlAndTopic = (IGrouping<string, string>) arg;
                    var url = urlAndTopic.Key;
                    var topics = new HashSet<string>(urlAndTopic.Distinct());
                    var receivedOnce = false;

<<<<<<< HEAD
                    while (true)
                    {
                        try
                        {
                            using (var subSocket = new SubscriberSocket())
=======
                    while(true)
                    {
                        try
                        {
                            using(var subSocket = new SubscriberSocket())
>>>>>>> d692f5cc
                            {
                                subSocket.Connect(url);

                                // subscribe to all topics
<<<<<<< HEAD
                                foreach (var topic in topics)
=======
                                foreach(var topic in topics)
>>>>>>> d692f5cc
                                    subSocket.Subscribe(topic);

                                logger.Info($"Monitoring external stratum {url}/[{string.Join(", ", topics)}]");

<<<<<<< HEAD
                                while (true)
=======
                                while(true)
>>>>>>> d692f5cc
                                {
                                    // receive
                                    var msg = (NetMQMessage) null;

                                    if (!subSocket.TryReceiveMultipartMessage(relayReceiveTimeout, ref msg, 3))
                                    {
                                        if (receivedOnce)
                                        {
                                            logger.Warn(() => $"Timeout receiving message from {url}. Reconnecting ...");
                                            break;
                                        }

                                        // retry
                                        continue;
                                    }

                                    // extract frames
                                    var topic = msg.Pop().ConvertToString(Encoding.UTF8);
                                    var flags = msg.Pop().ConvertToInt32();
                                    var data = msg.Pop().ToByteArray();
                                    receivedOnce = true;

                                    // validate
                                    if (!topics.Contains(topic))
                                    {
                                        logger.Warn(() => $"Received non-matching topic {topic} on ZeroMQ subscriber socket");
                                        continue;
                                    }

                                    if (data?.Length == 0)
                                    {
                                        logger.Warn(() => $"Received empty data from {url}/{topic}");
                                        continue;
                                    }

                                    // deserialize
                                    var wireFormat = (ShareRelay.WireFormat) (flags & ShareRelay.WireFormatMask);
                                    Share share = null;

<<<<<<< HEAD
                                    switch (wireFormat)
                                    {
                                        case ShareRelay.WireFormat.Json:
                                            using (var stream = new MemoryStream(data))
                                            {
                                                using (var reader = new StreamReader(stream, Encoding.UTF8))
                                                {
                                                    using (var jreader = new JsonTextReader(reader))
=======
                                    switch(wireFormat)
                                    {
                                        case ShareRelay.WireFormat.Json:
                                            using(var stream = new MemoryStream(data))
                                            {
                                                using(var reader = new StreamReader(stream, Encoding.UTF8))
                                                {
                                                    using(var jreader = new JsonTextReader(reader))
>>>>>>> d692f5cc
                                                    {
                                                        share = serializer.Deserialize<Share>(jreader);
                                                    }
                                                }
                                            }

                                            break;

                                        case ShareRelay.WireFormat.ProtocolBuffers:
<<<<<<< HEAD
                                            using (var stream = new MemoryStream(data))
=======
                                            using(var stream = new MemoryStream(data))
>>>>>>> d692f5cc
                                            {
                                                share = Serializer.Deserialize<Share>(stream);
                                                share.BlockReward = (decimal) share.BlockRewardDouble;
                                            }

                                            break;

                                        default:
                                            logger.Error(() => $"Unsupported wire format {wireFormat} of share received from {url}/{topic} ");
                                            break;
                                    }

                                    if (share == null)
                                    {
                                        logger.Error(() => $"Unable to deserialize share received from {url}/{topic}");
                                        continue;
                                    }

                                    // store
                                    share.PoolId = topic;
                                    share.Created = clock.Now;
                                    messageBus.SendMessage(new ClientShare(null, share));

                                    // update poolstats from shares
                                    if (pools.TryGetValue(topic, out var poolContext))
                                    {
                                        var pool = poolContext.Pool;
                                        poolContext.Logger.Info(() => $"External {(!string.IsNullOrEmpty(share.Source) ? $"[{share.Source.ToUpper()}] " : string.Empty)}share accepted: D={Math.Round(share.Difficulty, 3)}");

                                        if (pool.NetworkStats != null)
                                        {
                                            pool.NetworkStats.BlockHeight = share.BlockHeight;
                                            pool.NetworkStats.NetworkDifficulty = share.NetworkDifficulty;

                                            if (poolContext.BlockHeight != share.BlockHeight)
                                            {
                                                pool.NetworkStats.LastNetworkBlockTime = clock.Now;
                                                poolContext.BlockHeight = share.BlockHeight;
                                                poolContext.LastBlock = clock.Now;
                                            }

                                            else
                                                pool.NetworkStats.LastNetworkBlockTime = poolContext.LastBlock;
                                        }
                                    }

                                    else
                                        logger.Info(() => $"External {(!string.IsNullOrEmpty(share.Source) ? $"[{share.Source.ToUpper()}] " : string.Empty)}share accepted: D={Math.Round(share.Difficulty, 3)}");
                                }
                            }
                        }

<<<<<<< HEAD
                        catch (ObjectDisposedException)
=======
                        catch(ObjectDisposedException)
>>>>>>> d692f5cc
                        {
                            logger.Info($"Exiting monitoring thread for external stratum {url}/[{string.Join(", ", topics)}]");
                            break;
                        }

<<<<<<< HEAD
                        catch (Exception ex)
=======
                        catch(Exception ex)
>>>>>>> d692f5cc
                        {
                            logger.Error(ex);
                        }
                    }
                });

                thread.Start(item);
            }

            if (stratumsByUrl.Any())
                logger.Info(() => "Online");
        }

        #region API-Surface

        public void AttachPool(IMiningPool pool)
        {
            pools[pool.Config.Id] = new PoolContext(pool, LogUtil.GetPoolScopedLogger(typeof(ShareRecorder), pool.Config));
        }

        public void Start(ClusterConfig clusterConfig)
        {
            this.clusterConfig = clusterConfig;

            StartListeners();
        }

        public void Stop()
        {
            logger.Info(() => "Stopping ..");

            logger.Info(() => "Stopped");
        }

        #endregion // API-Surface
    }
<<<<<<< HEAD
}
=======
}
>>>>>>> d692f5cc
<|MERGE_RESOLUTION|>--- conflicted
+++ resolved
@@ -1,8 +1,4 @@
-<<<<<<< HEAD
-﻿using System;
-=======
 using System;
->>>>>>> d692f5cc
 using System.Collections.Concurrent;
 using System.Collections.Generic;
 using System.IO;
@@ -62,11 +58,7 @@
 
         private void StartListeners()
         {
-<<<<<<< HEAD
-            var stratumsByUrl = clusterConfig.Pools.Where(x => x.ExternalStratums?.Any() == true)
-=======
             var stratumsByUrl = clusterConfig.Pools.Where(x => x.Enabled && x.ExternalStratums?.Any() == true)
->>>>>>> d692f5cc
                 .SelectMany(x => x.ExternalStratums)
                 .Where(x => x.Url != null && x.Topic != null)
                 .GroupBy(x =>
@@ -81,11 +73,7 @@
                 ContractResolver = new CamelCasePropertyNamesContractResolver()
             };
 
-<<<<<<< HEAD
-            foreach (var item in stratumsByUrl)
-=======
             foreach(var item in stratumsByUrl)
->>>>>>> d692f5cc
             {
                 var thread = new Thread(arg =>
                 {
@@ -94,37 +82,21 @@
                     var topics = new HashSet<string>(urlAndTopic.Distinct());
                     var receivedOnce = false;
 
-<<<<<<< HEAD
-                    while (true)
-                    {
-                        try
-                        {
-                            using (var subSocket = new SubscriberSocket())
-=======
                     while(true)
                     {
                         try
                         {
                             using(var subSocket = new SubscriberSocket())
->>>>>>> d692f5cc
                             {
                                 subSocket.Connect(url);
 
                                 // subscribe to all topics
-<<<<<<< HEAD
-                                foreach (var topic in topics)
-=======
                                 foreach(var topic in topics)
->>>>>>> d692f5cc
                                     subSocket.Subscribe(topic);
 
                                 logger.Info($"Monitoring external stratum {url}/[{string.Join(", ", topics)}]");
 
-<<<<<<< HEAD
-                                while (true)
-=======
                                 while(true)
->>>>>>> d692f5cc
                                 {
                                     // receive
                                     var msg = (NetMQMessage) null;
@@ -164,16 +136,6 @@
                                     var wireFormat = (ShareRelay.WireFormat) (flags & ShareRelay.WireFormatMask);
                                     Share share = null;
 
-<<<<<<< HEAD
-                                    switch (wireFormat)
-                                    {
-                                        case ShareRelay.WireFormat.Json:
-                                            using (var stream = new MemoryStream(data))
-                                            {
-                                                using (var reader = new StreamReader(stream, Encoding.UTF8))
-                                                {
-                                                    using (var jreader = new JsonTextReader(reader))
-=======
                                     switch(wireFormat)
                                     {
                                         case ShareRelay.WireFormat.Json:
@@ -182,7 +144,6 @@
                                                 using(var reader = new StreamReader(stream, Encoding.UTF8))
                                                 {
                                                     using(var jreader = new JsonTextReader(reader))
->>>>>>> d692f5cc
                                                     {
                                                         share = serializer.Deserialize<Share>(jreader);
                                                     }
@@ -192,11 +153,7 @@
                                             break;
 
                                         case ShareRelay.WireFormat.ProtocolBuffers:
-<<<<<<< HEAD
-                                            using (var stream = new MemoryStream(data))
-=======
                                             using(var stream = new MemoryStream(data))
->>>>>>> d692f5cc
                                             {
                                                 share = Serializer.Deserialize<Share>(stream);
                                                 share.BlockReward = (decimal) share.BlockRewardDouble;
@@ -249,21 +206,13 @@
                             }
                         }
 
-<<<<<<< HEAD
-                        catch (ObjectDisposedException)
-=======
                         catch(ObjectDisposedException)
->>>>>>> d692f5cc
                         {
                             logger.Info($"Exiting monitoring thread for external stratum {url}/[{string.Join(", ", topics)}]");
                             break;
                         }
 
-<<<<<<< HEAD
-                        catch (Exception ex)
-=======
                         catch(Exception ex)
->>>>>>> d692f5cc
                         {
                             logger.Error(ex);
                         }
@@ -300,8 +249,4 @@
 
         #endregion // API-Surface
     }
-<<<<<<< HEAD
-}
-=======
-}
->>>>>>> d692f5cc
+}