--- conflicted
+++ resolved
@@ -230,14 +230,6 @@
 
                     blockHandled = coinbaseWalletTxFound;
 
-<<<<<<< HEAD
-                            if(block.Status == BlockStatus.Confirmed && block.ConfirmationProgress == 1)
-                            {
-                                logger.Info(() => $"[{LogCategory}] Unlocked block {block.BlockHeight} worth {FormatAmount(block.Reward)}");
-                                logger.Info(() => $"[{LogCategory}] Block has status {block.Status} and confirmationProgress: {block.ConfirmationProgress * 100}%");
-                                messageBus.NotifyBlockUnlocked(poolConfig.Id, block, coin);
-                            }
-=======
                     if(blockHandled)
                     {
                         result.Add(block);
@@ -245,7 +237,6 @@
                         if(block.Status == BlockStatus.Confirmed)
                         {
                             logger.Info(() => $"[{LogCategory}] Unlocked block {block.BlockHeight} worth {FormatAmount(block.Reward)}");
->>>>>>> 3e313fda
 
                             messageBus.NotifyBlockUnlocked(poolConfig.Id, block, coin);
                         }
@@ -258,24 +249,6 @@
                         coinbaseNonWalletTxCount++;
                 }
 
-<<<<<<< HEAD
-                        if(pkMismatchCount == blockBatch.Length)
-                            orphanReason = "pk mismatch";
-                        else if(nonceMismatchCount == blockBatch.Length)
-                            orphanReason = "nonce mismatch";
-                        else if(coinbaseNonWalletTxCount == blockBatch.Length)
-                            orphanReason = "no related coinbase tx found in wallet";
-                        
-                        if(!string.IsNullOrEmpty(orphanReason))
-                        {
-                            block.Status = BlockStatus.Pending;
-                            //result.Add(block);
-
-                            logger.Info(() => $"[{LogCategory}] Block {block.BlockHeight} classified as orphaned due to {orphanReason}. Status kept as Pending until admin oversight.");
-
-                           // messageBus.NotifyBlockUnlocked(poolConfig.Id, block, coin);
-                        }
-=======
                 if(!blockHandled)
                 {
                     string orphanReason = null;
@@ -296,7 +269,6 @@
                         logger.Info(() => $"[{LogCategory}] Block {block.BlockHeight} classified as orphaned due to {orphanReason}");
 
                         messageBus.NotifyBlockUnlocked(poolConfig.Id, block, coin);
->>>>>>> 3e313fda
                     }
                 }
             }
@@ -312,105 +284,6 @@
         return Task.FromResult(true);
     }
 
-<<<<<<< HEAD
-        public virtual async Task PayoutAsync(IMiningPool pool, Balance[] balances, CancellationToken ct)
-        {
-            Contract.RequiresNonNull(balances, nameof(balances));
-            
-            
-            var amounts = balances
-                .Where(x => x.Amount > 0)
-                .ToDictionary(x => x.Address, x => Math.Round(x.Amount, 4));
-            if(amounts.Count == 0)
-                return;
-            var balancesTotal = amounts.Sum(x => x.Value);
-                    try
-                    {
-                        logger.Info(() => $"[{LogCategory}] Paying {FormatAmount(balancesTotal)} to {balances.Length} addresses");
-
-                        // get wallet status
-                        var status = await ergoClient.GetWalletStatusAsync(ct);
-
-                        if(!status.IsInitialized)
-                            throw new PaymentException($"Wallet is not initialized");
-
-                        if(!status.IsUnlocked)
-                            await UnlockWallet(ct);
-
-                        // get balance
-                        var walletBalances = await ergoClient.WalletBalancesAsync(ct);
-                        var walletTotal = walletBalances.Balance / ErgoConstants.SmallestUnit;
-
-                        logger.Info(() => $"[{LogCategory}] Current wallet balance is {FormatAmount(walletTotal)}");
-
-                        // bail if balance does not satisfy payments
-                        if(walletTotal < balancesTotal)
-                        {
-                            logger.Warn(() => $"[{LogCategory}] Wallet balance currently short of {FormatAmount(balancesTotal - walletTotal)}. Will try again.");
-                            return;
-                        }
-
-                        // validate addresses
-                        logger.Info("Validating addresses ...");
-
-                        foreach(var pair in amounts)
-                        {
-                            var validity = await Guard(() => ergoClient.CheckAddressValidityAsync(pair.Key, ct));
-
-                            if(validity == null || !validity.IsValid)
-                                logger.Warn(()=> $"Address {pair.Key} is not valid!");
-
-                    // DEBUG
-                            //logger.Info("DEBUG: " + pair.Key);
-
-                        }
-
-                        // Create request batch
-                        var requests = amounts.Select(x => new PaymentRequest
-                        {
-                            Address = x.Key,
-                            Value = (long) (x.Value * ErgoConstants.SmallestUnit),
-                        }).ToArray();
-
-                        var txId = await Guard(()=> ergoClient.WalletPaymentTransactionGenerateAndSendAsync(requests, ct), ex =>
-                        {
-                            if(ex is ApiException<ApiError> apiException)
-                            {
-                                var error = apiException.Result.Detail ?? apiException.Result.Reason;
-
-                                if(error.Contains("reason:"))
-                                    error = error.Substring(error.IndexOf("reason:"));
-
-                                throw new PaymentException($"Payment transaction failed: {error}");
-                            }
-
-                            else
-                                throw ex;
-                        });
-
-                        if(string.IsNullOrEmpty(txId))
-                            throw new PaymentException("Payment transaction failed to return a transaction id");
-                        // payment successful
-                        logger.Info(() => $"[{LogCategory}] Payment transaction id: {txId}");
-
-                        await PersistPaymentsAsync(balances, txId);
-
-                        NotifyPayoutSuccess(poolConfig.Id, balances, new[] {txId}, null);
-                    }
-                    catch(PaymentException ex)
-                    {
-                        logger.Error(() => $"[{LogCategory}] {ex.Message}");
-
-                        NotifyPayoutFailure(poolConfig.Id, balances, ex.Message, null);
-                    }
-
-                    finally
-                    {
-                        await LockWallet(ct);
-                    }
-                }
-        #endregion // IPayoutHandler
-=======
     public override double AdjustShareDifficulty(double difficulty)
     {
         return difficulty * ErgoConstants.ShareMultiplier;
@@ -512,7 +385,6 @@
         {
             await LockWallet(ct);
         }
->>>>>>> 3e313fda
     }
 
     #endregion // IPayoutHandler
