--- conflicted
+++ resolved
@@ -147,19 +147,18 @@
             // Ethereum
 
             builder.RegisterType<EthereumJobManager>();
+            builder.RegisterType<EthereumJobManager>();
 
             //////////////////////
             // ZCash
 
             builder.RegisterType<EquihashJobManager>();
-<<<<<<< HEAD
 
             //////////////////////
             // Ergo
 
+            builder.RegisterType<EquihashJobManager>();
             builder.RegisterType<ErgoJobManager>();
-=======
->>>>>>> f4d014d3
 
             base.Load(builder);
         }
