--- conflicted
+++ resolved
@@ -6,19 +6,9 @@
 
 public static class ErgoConstants
 {
-<<<<<<< HEAD
-    public static class ErgoConstants
-    {
-        public const uint ShareMultiplier = 256;
-	// Mod 20211102
-	public static double Pow2x32 = Math.Pow(2, 32);
-        public const decimal SmallestUnit = 1000000000;
-        public static Regex RegexChain = new("ergo-([^-]+)-.+", RegexOptions.Compiled);
-=======
     public const uint ShareMultiplier = 256;
     public const decimal SmallestUnit = 1000000000;
     public static Regex RegexChain = new("ergo-([^-]+)-.+", RegexOptions.Compiled);
->>>>>>> 3e313fda
 
     public static byte[] M = Enumerable.Range(0, 1024)
         .Select(x => BitConverter.GetBytes((ulong) x).Reverse())
