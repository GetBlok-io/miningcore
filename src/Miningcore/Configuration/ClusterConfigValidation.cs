using FluentValidation;
using System.Security.Cryptography.X509Certificates;

namespace Miningcore.Configuration;

#region Validators

public class EmailSenderConfigValidator : AuthenticatedNetworkEndpointConfigValidator<EmailSenderConfig>
{
    public EmailSenderConfigValidator()
    {
        RuleFor(j => j.FromAddress)
            .NotNull()
            .NotEmpty()
            .WithMessage("EmailSender fromAddress missing or empty");
    }
}

public class AdminNotificationsValidator : AbstractValidator<AdminNotifications>
{
    public AdminNotificationsValidator()
    {
        RuleFor(j => j.EmailAddress)
            .NotNull()
            .NotEmpty()
            .When(x => x.Enabled)
            .WithMessage("Admin notification recipient missing or empty");
    }
}

public class NotificationsConfigValidator : AbstractValidator<NotificationsConfig>
{
    public NotificationsConfigValidator()
    {
        RuleFor(j => j.Email)
            .NotNull()
            .When(x => x.Enabled)
            .WithMessage("You must configure at least one notifications provider when notifications are enabled");
    }
}

public class NetworkEndpointConfigValidator<T> : AbstractValidator<T>
    where T : NetworkEndpointConfig
{
    public NetworkEndpointConfigValidator()
    {
        RuleFor(j => j.Host)
            .NotNull()
            .NotEmpty()
            .WithMessage("Host missing or empty");

        RuleFor(j => j.Port)
            .GreaterThan(0)
            .WithMessage("Invalid port number '{PropertyValue}'");
    }
}

public class AuthenticatedNetworkEndpointConfigValidator<T> : NetworkEndpointConfigValidator<T>
    where T : AuthenticatedNetworkEndpointConfig
{
}

public class PoolEndpointValidator : AbstractValidator<PoolEndpoint>
{
    public PoolEndpointValidator()
    {
<<<<<<< HEAD
        public PoolEndpointValidator()
        {
            RuleFor(j => j.Difficulty)
                .GreaterThan(0)
                .WithMessage("Pool Endpoint: Difficulty missing or invalid");

            RuleFor(j => j.TlsPfxFile)
                .NotNull()
                .NotEmpty()
                .When(j => j.Tls)
                .WithMessage("Pool Endpoint: Tls enabled but neither TlsPemFile nor TlsPfxFile specified");

            RuleFor(j => j.TlsPfxFile)
                .Must(File.Exists)
                .When(j => j.Tls)
                .WithMessage(j => $"Pool Endpoint: {j.TlsPfxFile} does not exist");

            RuleFor(j => j.TlsPfxFile)
                .Must((j, h, c) =>
                {
                    try
                    {
                        var tlsCert = new X509Certificate2(h, j.TlsPfxPassword);
                        return tlsCert.HasPrivateKey;
                    }
                    catch
                    {
                        return false;
                    }
                })
                .When(j => j.Tls)
                .WithMessage(j => $"Pool Endpoint: {j.TlsPfxFile} is not valid or does not include the private key and cannot be used");
            RuleFor(j => j.VarDiff)
                .SetValidator(new VarDiffConfigValidator())
                .When(x => x.VarDiff != null);
        }
=======
        RuleFor(j => j.Difficulty)
            .GreaterThan(0)
            .WithMessage("Pool Endpoint: Difficulty missing or invalid");

        RuleFor(j => j.TlsPfxFile)
            .NotNull()
            .NotEmpty()
            .When(j => j.Tls)
            .WithMessage("Pool Endpoint: Tls enabled but neither TlsPemFile nor TlsPfxFile specified");

        RuleFor(j => j.TlsPfxFile)
            .Must(File.Exists)
            .When(j => j.Tls)
            .WithMessage(j => $"Pool Endpoint: {j.TlsPfxFile} does not exist");

        RuleFor(j => j.TlsPfxFile)
            .Must((j, h, c) =>
            {
                try
                {
                    var tlsCert = new X509Certificate2(h, j.TlsPfxPassword);
                    return tlsCert.HasPrivateKey;
                }
                catch
                {
                    return false;
                }
            })
            .When(j => j.Tls)
            .WithMessage(j => $"Pool Endpoint: {j.TlsPfxFile} is not valid or does not include the private key and cannot be used");
        RuleFor(j => j.VarDiff)
            .SetValidator(new VarDiffConfigValidator())
            .When(x => x.VarDiff != null);
>>>>>>> 3e313fda
    }
}

public class ApiConfigValidator : AbstractValidator<ApiConfig>
{
    public ApiConfigValidator()
    {
        RuleFor(j => j.ListenAddress)
            .NotNull()
            .NotEmpty()
            .WithMessage("API: listenAddress missing or empty");

        RuleFor(j => j.Port)
            .GreaterThan(0)
            .WithMessage("API: Invalid port number '{PropertyValue}'");
    }
}

public class VarDiffConfigValidator : AbstractValidator<VarDiffConfig>
{
    public VarDiffConfigValidator()
    {
        RuleFor(j => j.MaxDiff)
            .GreaterThanOrEqualTo(x => x.MinDiff)
            .When(x => x.MaxDiff.HasValue)
            .WithMessage("VarDiff: max value must be greater or equal min value");

        RuleFor(j => j.VariancePercent)
            .InclusiveBetween(1, 100)
            .WithMessage("VarDiff: variancePercent must be a percentage betwen 1 and 100");

        RuleFor(j => j.TargetTime)
            .GreaterThan(0)
            .WithMessage("VarDiff: targetTime invalid");

        RuleFor(j => j.RetargetTime)
            .GreaterThan(0)
            .WithMessage("VarDiff: retargetTime invalid");
    }
}

public class PoolConfigValidator : AbstractValidator<PoolConfig>
{
    public PoolConfigValidator()
    {
        RuleFor(j => j.Id)
            .NotNull()
            .NotEmpty()
            .WithMessage("Pool: id missing or empty");

        RuleFor(j => j.Coin)
            .NotNull()
            .WithMessage("Pool: Coin config missing or empty");

        RuleFor(j => j.Ports)
            .NotNull()
            .NotEmpty()
            .When(j => j.EnableInternalStratum == true)
            .WithMessage("Pool: Stratum port config missing or empty");

        RuleFor(j => j.Ports)
            .Must((pc, ports, ctx) =>
            {
                if(ports?.Keys.Any(port => port < 0) == true)
                {
                    ctx.MessageFormatter.AppendArgument("port", ports.Keys.First(port => port < 0));
                    return false;
                }

                return true;
            })
            .WithMessage("Pool: Invalid stratum port number {port}");

        RuleForEach(j => j.Ports.Values)
            .SetValidator(x => new PoolEndpointValidator())
            .When(x => x.Ports != null);

        RuleFor(j => j.Address)
            .NotNull()
            .NotEmpty()
            .WithMessage("Pool: Wallet address missing or empty");

        RuleFor(j => j.Daemons)
            .NotNull()
            .NotEmpty()
            .WithMessage("Pool: Daemons missing or empty");

        RuleForEach(j => j.Daemons)
            .SetValidator(new AuthenticatedNetworkEndpointConfigValidator<DaemonEndpointConfig>());
    }
}

public class ClusterConfigValidator : AbstractValidator<ClusterConfig>
{
    public ClusterConfigValidator()
    {
        RuleFor(j => j.PaymentProcessing)
            .NotNull();

        RuleFor(j => j.Persistence)
            .NotNull()
            .When(x => x.PaymentProcessing?.Enabled == true && x.ShareRelay == null);

        RuleFor(j => j.Pools)
            .NotNull()
            .NotEmpty();

        RuleFor(j => j.InstanceId)
            .GreaterThan((byte) 0)
            .When(x => x.InstanceId.HasValue)
            .WithMessage("instanceId must either be omitted or be non-zero");;

        // ensure pool ids are unique
        RuleFor(j => j.Pools)
            .Must((pc, pools, ctx) =>
            {
                var ids = pools
                    .GroupBy(x => x.Id)
                    .ToArray();

                if(ids.Any(id => id.Count() > 1))
                {
                    ctx.MessageFormatter.AppendArgument("poolId", ids.First(id => id.Count() > 1).Key);
                    return false;
                }

                return true;
            })
            .WithMessage("Duplicate pool id '{poolId}'");

        // ensure stratum ports are not assigned multiple times
        RuleFor(j => j.Pools)
            .Must((pc, pools, ctx) =>
            {
                var ports = pools.Where(x => x.Ports?.Any() == true).SelectMany(x => x.Ports.Select(y => y.Key))
                    .GroupBy(x => x)
                    .ToArray();

                foreach(var port in ports)
                {
                    if(port.Count() > 1)
                    {
                        ctx.MessageFormatter.AppendArgument("port", port.Key);
                        return false;
                    }
                }

                return true;
            })
            .WithMessage("Stratum port {port} assigned multiple times");

        RuleForEach(j => j.Pools)
            .SetValidator(new PoolConfigValidator());
    }
}

#endregion // Validators

public partial class ClusterLoggingConfig
{
}

public partial class VarDiffConfig
{
}

public partial class PoolShareBasedBanningConfig
{
}

public partial class PoolPaymentProcessingConfig
{
}

public partial class ClusterPaymentProcessingConfig
{
}

public partial class PersistenceConfig
{
}

public partial class NetworkEndpointConfig
{
}

public partial class AuthenticatedNetworkEndpointConfig
{
}

public partial class EmailSenderConfig
{
}

public partial class AdminNotifications
{
}

public partial class NotificationsConfig
{
}

public partial class ApiConfig
{
}

public partial class PoolConfig
{
}

public partial class ClusterConfig
{
    public void Validate()
    {
        var validator = new ClusterConfigValidator();
        var result = validator.Validate(this);

        if(!result.IsValid)
            throw new ValidationException(result.Errors);
    }
}<|MERGE_RESOLUTION|>--- conflicted
+++ resolved
@@ -64,44 +64,6 @@
 {
     public PoolEndpointValidator()
     {
-<<<<<<< HEAD
-        public PoolEndpointValidator()
-        {
-            RuleFor(j => j.Difficulty)
-                .GreaterThan(0)
-                .WithMessage("Pool Endpoint: Difficulty missing or invalid");
-
-            RuleFor(j => j.TlsPfxFile)
-                .NotNull()
-                .NotEmpty()
-                .When(j => j.Tls)
-                .WithMessage("Pool Endpoint: Tls enabled but neither TlsPemFile nor TlsPfxFile specified");
-
-            RuleFor(j => j.TlsPfxFile)
-                .Must(File.Exists)
-                .When(j => j.Tls)
-                .WithMessage(j => $"Pool Endpoint: {j.TlsPfxFile} does not exist");
-
-            RuleFor(j => j.TlsPfxFile)
-                .Must((j, h, c) =>
-                {
-                    try
-                    {
-                        var tlsCert = new X509Certificate2(h, j.TlsPfxPassword);
-                        return tlsCert.HasPrivateKey;
-                    }
-                    catch
-                    {
-                        return false;
-                    }
-                })
-                .When(j => j.Tls)
-                .WithMessage(j => $"Pool Endpoint: {j.TlsPfxFile} is not valid or does not include the private key and cannot be used");
-            RuleFor(j => j.VarDiff)
-                .SetValidator(new VarDiffConfigValidator())
-                .When(x => x.VarDiff != null);
-        }
-=======
         RuleFor(j => j.Difficulty)
             .GreaterThan(0)
             .WithMessage("Pool Endpoint: Difficulty missing or invalid");
@@ -135,7 +97,6 @@
         RuleFor(j => j.VarDiff)
             .SetValidator(new VarDiffConfigValidator())
             .When(x => x.VarDiff != null);
->>>>>>> 3e313fda
     }
 }
 
