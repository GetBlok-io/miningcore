<<<<<<< HEAD
﻿using System;
=======
using System;
>>>>>>> d692f5cc
using System.Collections.Generic;
using System.Text;

namespace MiningCore.Blockchain.Bitcoin.DaemonResponses
{
    public class Utxo
    {
        public string TxId { get; set; }
        public int Vout { get; set; }
        public string Address { get; set; }
        public decimal Amount { get; set; }
        public string ScriptPubKey { get; set; }
        public int Confirmations { get; set; }
        public bool Spendable { get; set; }
    }
<<<<<<< HEAD
}
=======
}
>>>>>>> d692f5cc
<|MERGE_RESOLUTION|>--- conflicted
+++ resolved
@@ -1,8 +1,4 @@
-<<<<<<< HEAD
-﻿using System;
-=======
 using System;
->>>>>>> d692f5cc
 using System.Collections.Generic;
 using System.Text;
 
@@ -18,8 +14,4 @@
         public int Confirmations { get; set; }
         public bool Spendable { get; set; }
     }
-<<<<<<< HEAD
-}
-=======
-}
->>>>>>> d692f5cc
+}